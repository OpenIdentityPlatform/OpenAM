/*
 * The contents of this file are subject to the terms of the Common Development and
 * Distribution License (the License). You may not use this file except in compliance with the
 * License.
 *
 * You can obtain a copy of the License at legal/CDDLv1.0.txt. See the License for the
 * specific language governing permission and limitations under the License.
 *
 * When distributing Covered Software, include this CDDL Header Notice in each file and include
 * the License file at legal/CDDLv1.0.txt. If applicable, add the following below the CDDL
 * Header, with the fields enclosed by brackets [] replaced by your own identifying
 * information: "Portions copyright [year] [name of copyright owner]".
 *
 * Copyright 2013-2016 ForgeRock AS.
 * Portions Copyrighted 2014 Nomura Research Institute, Ltd
<<<<<<< HEAD
 * Portions copyright 2025 3A Systems LLC.
=======
 * Portions Copyrighted 2022-2025 3A Systems, LLC.
>>>>>>> 9bd857b2
 */
package org.forgerock.openam.core.rest.authn.core;

import com.google.inject.Singleton;
import com.iplanet.dpro.session.SessionID;
import com.iplanet.sso.SSOException;
import com.iplanet.sso.SSOToken;
import com.sun.identity.authentication.service.AuthException;
import com.sun.identity.authentication.spi.AuthLoginException;
import com.sun.identity.authentication.util.AMAuthUtils;
import com.sun.identity.idm.IdRepoException;
import com.sun.identity.shared.debug.Debug;
import org.apache.commons.lang3.StringUtils;
import org.forgerock.openam.core.rest.authn.core.wrappers.AuthContextLocalWrapper;
import org.forgerock.openam.core.rest.authn.core.wrappers.CoreServicesWrapper;
import org.forgerock.openam.core.rest.authn.exceptions.RestAuthException;
import org.forgerock.util.annotations.VisibleForTesting;

import jakarta.inject.Inject;
import jakarta.servlet.http.HttpServletRequest;
import jakarta.servlet.http.HttpServletResponse;
import java.util.Map;
import java.util.Set;

/**
 * This class is responsible for starting or continuing a login process.
 */
@Singleton
public class LoginAuthenticator {

    private static final Debug DEBUG = Debug.getInstance("amAuthREST");

    private final CoreServicesWrapper coreServicesWrapper;

    /**
     * Constructs an instance of the LoginAuthenticator.
     *
     * @param coreServicesWrapper An instance of the CoreServicesWrapper.
     */
    @Inject
    public LoginAuthenticator(CoreServicesWrapper coreServicesWrapper) {
        this.coreServicesWrapper = coreServicesWrapper;
    }

    /**
     * Gets the Login Process object using the given Login Configuration.
     *
     * If it is the first request to initiate a login process then a new AuthContextLocal will be created and given
     * to a new Login Process object and startLoginProcess() will be called.
     *
     * Otherwise the request is a continuation of an existing login process, the exiting AuthContextLocal will
     * be retrieved, using the session id set in the Login Configuration, and given to a new Login Process object
     * which will continue the login process. startLoginProcess() will not be called.
     *
     * @param loginConfiguration The LoginConfiguration object to be used to start or continue the login process.
     * @return The LoginProcess object.
     * @throws AuthException If there is a problem retrieving or creating the underlying AuthContextLocal.
     * @throws AuthLoginException If there is a problem retrieving or creating the underlying AuthContextLocal or
     *                              starting the login process.
     * @throws SSOException If there is a problem starting the login process.
     */
    public LoginProcess getLoginProcess(LoginConfiguration loginConfiguration) throws AuthException, AuthLoginException,
            SSOException, RestAuthException {

        verifyAuthenticationRealm(loginConfiguration.getHttpRequest());

        SSOToken ssoToken = coreServicesWrapper.getExistingValidSSOToken(new SessionID(loginConfiguration.getSSOTokenId()));
        if (noMoreAuthenticationRequired(ssoToken, loginConfiguration)) {
            return new CompletedLoginProcess(this, loginConfiguration, coreServicesWrapper, ssoToken);
        }

        AuthContextLocalWrapper authContext = getAuthContext(loginConfiguration);

        LoginProcess loginProcess = new LoginProcess(this, loginConfiguration, authContext, coreServicesWrapper);
        if (coreServicesWrapper.isNewRequest(authContext)) {
            startLoginProcess(loginProcess);
        }

        return loginProcess;
    }

    /**
     * Checks to see if the realm that is being authenticated against exists and can be resolved.
     *
     * Will throw RestAuthException if the realm cannot be verified.
     *
     * @param request The HttpServletRequest.
     * @throws AuthLoginException If there is a problem verifying the realm.
     * @throws com.iplanet.sso.SSOException If there is a problem verifying the realm.
     */
    private void verifyAuthenticationRealm(HttpServletRequest request) throws AuthLoginException,
            SSOException, RestAuthException {

        String orgDN = coreServicesWrapper.getDomainNameByRequest(request);

        if (StringUtils.isEmpty(orgDN)) {
            throw new RestAuthException(400, "Invalid Domain Alias");
        } else {
            try {
                coreServicesWrapper.isOrganizationActive(orgDN);
            } catch (IdRepoException e) {
                throw new RestAuthException(400, "Invalid Domain DN");
            }
        }
    }

    /**
     * Starts the login process by calling the appropriate login() method on the underlying AuthContextLocal.
     *
     * @param loginProcess The Login Process object that will maintain the login process state for the request.
     * @return The Login Process object.
     * @throws AuthLoginException If there is a problem starting the login process.
     */
    LoginProcess startLoginProcess(LoginProcess loginProcess) throws AuthLoginException {

        LoginConfiguration loginConfiguration = loginProcess.getLoginConfiguration();
        HttpServletRequest request = loginConfiguration.getHttpRequest();
        AuthIndexType indexType = loginConfiguration.getIndexType();
        String indexValue = loginConfiguration.getIndexValue();
        AuthenticationContext authContext = loginProcess.getAuthContext();

        if (indexType != null && indexType.equals(AuthIndexType.RESOURCE)) {
            Map<String, Set<String>> envMap = coreServicesWrapper.getEnvMap(request);

            // If the resource value is the string "true" then get the value from the resourceURL or goto parameter
            if (StringUtils.isBlank(indexValue) || Boolean.parseBoolean(indexValue)) {
                indexValue = coreServicesWrapper.getResourceURL(request);
            }

            authContext.login(indexType.getIndexType(), indexValue, envMap, null);
        } else if (indexType != null && indexType.getIndexType() != null) {
            authContext.login(indexType.getIndexType(), indexValue);
        } else {
            authContext.login();
        }

        return loginProcess;
    }

    /**
     * Either creates or retrieves an existing AuthContextLocal dependent on whether this request is a new
     * authentication request or the continuation of an existing one.
     *
     * This method will also determine whether the request is a new authentication request for session upgrade.
     *
     * NOTE: A new authentication request, which includes a user's current SSO Token Id, which is not a session upgrade
     * request, will result in a new AuthContextLocal object being created and a new login process being started.
     * It does not check if the user's current SSO Token Id is valid and return if valid.
     *
     * @param loginConfiguration The LoginConfiguration object to be used to start or continue the login process.
     * @return The AuthContextLocal wrapped as a AuthContextLocalWrapper.
     * @throws AuthException If there is a problem creating/retrieving the AuthContextLocal.
     * @throws AuthLoginException If there is a problem checking if the authentication request requires session upgrade.
     * @throws SSOException If there is a problem checking if the authentication request requires session upgrade.
     */
    private AuthContextLocalWrapper getAuthContext(LoginConfiguration loginConfiguration) throws AuthException,
            AuthLoginException, SSOException {

        HttpServletRequest request = loginConfiguration.getHttpRequest();
        HttpServletResponse response = loginConfiguration.getHttpResponse();
        SessionID sessionID = new SessionID(loginConfiguration.getSessionId());
        boolean isSessionUpgrade = false;
        // If the sessionID is null we don't have an authentication session yet, so we will need to use the existing
        // session ID when creating the new AuthContext instance. For subsequent requests the sessionID won't be null,
        // hence the AuthContext should be retrieved using that instead to ensure we only have one authentication
        // session for this session upgrade.
        if (sessionID.isNull() && (loginConfiguration.isSessionUpgradeRequest() || loginConfiguration.isForceAuth())) {
            sessionID = new SessionID(loginConfiguration.getSSOTokenId());
            SSOToken ssoToken = coreServicesWrapper.getExistingValidSSOToken(sessionID);
            isSessionUpgrade = checkSessionUpgrade(ssoToken, loginConfiguration.getIndexType(),
                    loginConfiguration.getIndexValue()) || loginConfiguration.isForceAuth();
        }
        boolean isBackPost = false;
        return coreServicesWrapper.getAuthContext(request, response, sessionID, isSessionUpgrade, isBackPost);
    }

    /**
     * Checks to see if the authentication method, used to retrieve the user's current SSO Token ID, meets the required
     * authentication requirements.
     *
     * @param ssoToken The user's current SSO Token ID for their session.
     * @param indexType The Authentication Index Type for the authentication requirements that must be met.
     * @param indexValue The Authentication Index value for the authentication requirements that must be met.
     * @return Whether the user's current session needs to be upgraded to meet the authentication requirements.
     * @throws AuthLoginException If there is a problem determining whether a user's session needs upgrading.
     * @throws SSOException If there is a problem determining whether a user's session needs upgrading.
     */
    @VisibleForTesting
    boolean checkSessionUpgrade(SSOToken ssoToken, AuthIndexType indexType, String indexValue)
            throws AuthLoginException, SSOException {

        String value;
        boolean upgrade = false;

        if (ssoToken == null) {
            return true;
        }

        switch (indexType) {
        case USER: {
            value = ssoToken.getProperty("UserToken");
            if (indexValue == null || !indexValue.equals(value)) {
                upgrade = true;
            }
            break;
        }
        case ROLE: {
            final Set<String> roles = AMAuthUtils.getAuthenticatedRoles(ssoToken);
            upgrade = !roles.contains(indexValue);
            break;
        }
        case SERVICE: {
            final Set<String> services = AMAuthUtils.getAuthenticatedServices(ssoToken);
            upgrade = !services.contains(indexValue);
            break;
        }
        case MODULE: {
            final Set<String> modules = AMAuthUtils.getAuthenticatedSchemes(ssoToken);
            upgrade = !modules.contains(indexValue);
            break;
        }
        case LEVEL: {
            int i = Integer.parseInt(indexValue);
            String authLevelProperty = ssoToken.getProperty("AuthLevel");
            int authLevel;
            if (authLevelProperty.contains(":")) {
                String[] realmAuthLevel = authLevelProperty.split(":");
                authLevel = Integer.parseInt(realmAuthLevel[1]);
            } else {
                authLevel = Integer.parseInt(authLevelProperty);
            }
            if (i > authLevel) {
                upgrade = true;
            }
            break;
        }
        case COMPOSITE: {
            upgrade = true;
            break;
        }

        }

        return upgrade;
    }

    private boolean noMoreAuthenticationRequired(SSOToken ssoToken, LoginConfiguration loginConfiguration)
            throws AuthLoginException, SSOException {
        return ssoToken != null &&
                !checkSessionUpgrade(ssoToken, loginConfiguration.getIndexType(), loginConfiguration.getIndexValue())
                && !loginConfiguration.isForceAuth();
    }
}<|MERGE_RESOLUTION|>--- conflicted
+++ resolved
@@ -13,11 +13,7 @@
  *
  * Copyright 2013-2016 ForgeRock AS.
  * Portions Copyrighted 2014 Nomura Research Institute, Ltd
-<<<<<<< HEAD
- * Portions copyright 2025 3A Systems LLC.
-=======
- * Portions Copyrighted 2022-2025 3A Systems, LLC.
->>>>>>> 9bd857b2
+ * Portions copyright 2022-2025 3A Systems, LLC.
  */
 package org.forgerock.openam.core.rest.authn.core;
 
