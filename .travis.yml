language: java
matrix:
    include:
        - os: linux
          jdk: oraclejdk8
        - os: linux
          jdk: openjdk8
        - os: osx
          osx_image: xcode9.1
before_install:
 - date -u
 - uname -a
 - env | sort
branches:
 only:
   - master
notifications:
 email:
  - support@openam.org.ru
before_install:
<<<<<<< HEAD
  -  mvn -q -B -DskipTests install -f forgerock-parent
  -  mvn -q -B -DskipTests install -f OpenDJ-SDK 
  -  mvn -q -B -DskipTests install -f OpenDJ
=======
  -  mvn -q -B -DskipTests clean install -f forgerock-parent
  -  mvn -q -B -DskipTests clean install -f OpenDJ-SDK 
  -  mvn -q -B -DskipTests clean install -f OpenDJ
script:
  -  mvn -q -B clean install
>>>>>>> a11342be
<|MERGE_RESOLUTION|>--- conflicted
+++ resolved
@@ -18,14 +18,6 @@
  email:
   - support@openam.org.ru
 before_install:
-<<<<<<< HEAD
-  -  mvn -q -B -DskipTests install -f forgerock-parent
-  -  mvn -q -B -DskipTests install -f OpenDJ-SDK 
-  -  mvn -q -B -DskipTests install -f OpenDJ
-=======
   -  mvn -q -B -DskipTests clean install -f forgerock-parent
   -  mvn -q -B -DskipTests clean install -f OpenDJ-SDK 
-  -  mvn -q -B -DskipTests clean install -f OpenDJ
-script:
-  -  mvn -q -B clean install
->>>>>>> a11342be
+  -  mvn -q -B -DskipTests clean install -f OpenDJ