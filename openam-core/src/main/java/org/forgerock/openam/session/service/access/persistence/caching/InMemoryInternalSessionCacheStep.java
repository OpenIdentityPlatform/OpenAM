--- conflicted
+++ resolved
@@ -247,11 +247,8 @@
                     .concurrencyLevel(16)
                     .maximumWeight(maxCacheSize)
                     .weigher(new SessionIDWeigher())
-<<<<<<< HEAD
                     .softValues()
                     .expireAfterWrite(Duration.ofMinutes(1))
-=======
->>>>>>> 573db0bd
                     .build();
     }
 
