--- conflicted
+++ resolved
@@ -49,11 +49,8 @@
             	return res;
             }catch (IllegalStateException e) {
             	set.remove(t);
-<<<<<<< HEAD
             	debug.error("cts quota exhaustion destroy full: queue size {}", queue.size());
-=======
->>>>>>> a5b852cd
-            	return false;
+           		return false;
             }
 	    }
 
@@ -72,7 +69,6 @@
 		public void run() {
 			String sessionId;
 			try {
-<<<<<<< HEAD
 				while (true) {
 					while ((sessionId=queue.take())!=null) {
 						try {
@@ -84,18 +80,6 @@
 						}catch (Throwable e) {
 							debug.error("error cts quota exhaustion destroy {}: queue size {} {}", sessionId,queue.size()+1,e.toString());
 						}
-=======
-				while ((sessionId=queue.take())!=null) {
-					final SessionID sid=new SessionID(sessionId);
-					final String uid;
-					try {
-						final Session s=org.forgerock.openam.session.SessionCache.getInstance().getSession(sid,true,false);
-						uid=s.getClientID();
-						s.destroySession(s);
-						debug.error("cts quota exhaustion destroy {} for {}: queue size {}", sessionId,uid,queue.size()+1);
-					}catch (Exception e) {
-						debug.error("error cts quota exhaustion destroy {}: queue size {}", sessionId,queue.size()+1,e.toString());
->>>>>>> a5b852cd
 					}
 				}
 			}catch (InterruptedException e) {}
@@ -116,9 +100,7 @@
     }
     protected void destroy(String sessionId,Map<String, Long> sessions) {
     	try {
-    		if (!queue.add(sessionId)) {
-    			debug.error("cts quota exhaustion destroy full: queue size {}", queue.size());
-    		}
+    		queue.add(sessionId);
     	}finally {
     		sessions.remove(sessionId);
 		}
