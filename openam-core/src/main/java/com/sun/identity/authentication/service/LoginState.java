--- conflicted
+++ resolved
@@ -26,11 +26,7 @@
  *
  * Portions Copyrighted 2010-2016 ForgeRock AS.
  * Portions Copyrighted 2016 Nomura Research Institute, Ltd.
-<<<<<<< HEAD
- * Portions Copyrighted 2024-2025 3A Systems LLC
-=======
  * Portions Copyrighted 2017-2025 3A Systems LLC
->>>>>>> 9bd857b2
  */
 
 package com.sun.identity.authentication.service;
