/*
 * DO NOT ALTER OR REMOVE COPYRIGHT NOTICES OR THIS HEADER.
 *
 * Copyright (c) 2006 Sun Microsystems Inc. All Rights Reserved
 *
 * The contents of this file are subject to the terms
 * of the Common Development and Distribution License
 * (the License). You may not use this file except in
 * compliance with the License.
 *
 * You can obtain a copy of the License at
 * https://opensso.dev.java.net/public/CDDLv1.0.html or
 * opensso/legal/CDDLv1.0.txt
 * See the License for the specific language governing
 * permission and limitations under the License.
 *
 * When distributing Covered Code, include this CDDL
 * Header Notice in each file and include the License file
 * at opensso/legal/CDDLv1.0.txt.
 * If applicable, add the following below the CDDL Header,
 * with the fields enclosed by brackets [] replaced by
 * your own identifying information:
 * "Portions Copyrighted [year] [name of copyright owner]"
 *
 * $Id: AMSetupServlet.java,v 1.117 2010/01/20 17:01:35 veiming Exp $
 *
 * Portions Copyrighted 2010-2016 ForgeRock AS.
<<<<<<< HEAD
 * Portions Copyrighted 2025 3A Systems LLC.
=======
 * Portions Copyrighted 2017-2025 3A Systems, LLC.
>>>>>>> 9bd857b2
 */

package com.sun.identity.setup;

import static com.sun.identity.setup.AMSetupUtils.*;
import static java.nio.charset.StandardCharsets.UTF_8;
import static org.forgerock.openam.entitlement.utils.EntitlementUtils.*;
import static org.forgerock.openam.utils.CollectionUtils.*;
import static org.forgerock.openam.utils.IOUtils.*;
import static org.forgerock.openam.utils.StringUtils.isNotEmpty;

import java.io.BufferedReader;
import java.io.ByteArrayInputStream;
import java.io.File;
import java.io.FileInputStream;
import java.io.FileOutputStream;
import java.io.FileReader;
import java.io.FileWriter;
import java.io.IOException;
import java.io.InputStream;
import java.net.MalformedURLException;
import java.net.Socket;
import java.nio.charset.Charset;
import java.nio.file.Files;
import java.nio.file.Paths;
import java.security.AccessController;
import java.security.KeyStoreException;
import java.security.NoSuchAlgorithmException;
import java.security.cert.CertificateException;
import java.util.ArrayList;
import java.util.Arrays;
import java.util.Collection;
import java.util.Collections;
import java.util.Enumeration;
import java.util.HashMap;
import java.util.HashSet;
import java.util.Hashtable;
import java.util.Iterator;
import java.util.List;
import java.util.Map;
import java.util.MissingResourceException;
import java.util.Properties;
import java.util.ResourceBundle;
import java.util.ServiceLoader;
import java.util.Set;
import java.util.SortedMap;
import java.util.StringTokenizer;
import java.util.TreeMap;

import javax.naming.NamingException;
import javax.naming.directory.Attribute;
import javax.naming.directory.Attributes;
import javax.naming.directory.DirContext;
import javax.naming.directory.InitialDirContext;
import jakarta.servlet.ServletConfig;
import jakarta.servlet.ServletContext;
import jakarta.servlet.ServletException;
import jakarta.servlet.http.HttpServlet;
import jakarta.servlet.http.HttpServletRequest;
import jakarta.servlet.http.HttpServletResponse;

import org.apache.commons.lang3.StringUtils;
import org.forgerock.guice.core.InjectorHolder;
import org.forgerock.openam.license.License;
import org.forgerock.openam.license.LicenseLocator;
import org.forgerock.openam.license.LicenseSet;
import org.forgerock.openam.license.ServletContextLicenseLocator;
import org.forgerock.openam.setup.EmbeddedOpenDJManager;
import org.forgerock.openam.setup.ZipUtils;
import org.forgerock.openam.upgrade.EmbeddedOpenDJBackupManager;
import org.forgerock.openam.upgrade.OpenDJUpgrader;
import org.forgerock.openam.upgrade.VersionUtils;
import org.forgerock.openam.utils.AMKeyProvider;
import org.forgerock.openam.utils.CollectionUtils;
import org.forgerock.opendj.config.ConfigurationFramework;

import com.google.inject.Key;
import com.google.inject.name.Names;
import com.iplanet.am.util.AdminUtils;
import com.iplanet.am.util.SystemProperties;
import com.iplanet.services.ldap.DSConfigMgr;
import com.iplanet.services.ldap.LDAPServiceException;
import com.iplanet.services.naming.WebtopNaming;
import com.iplanet.services.naming.service.NamingService;
import com.iplanet.services.util.Crypt;
import com.iplanet.sso.SSOException;
import com.iplanet.sso.SSOToken;
import com.sun.identity.authentication.UI.LoginLogoutMapping;
import com.sun.identity.authentication.config.AMAuthenticationManager;
import com.sun.identity.authentication.internal.server.SMSAuthModule;
import com.sun.identity.common.CaseInsensitiveHashSet;
import com.sun.identity.common.ConfigMonitoring;
import com.sun.identity.common.DebugPropertiesObserver;
import com.sun.identity.common.FqdnValidator;
import com.sun.identity.common.configuration.ConfigurationException;
import com.sun.identity.common.configuration.ServerConfigXML;
import com.sun.identity.common.configuration.ServerConfigXML.DirUserObject;
import com.sun.identity.common.configuration.ServerConfigXML.ServerGroup;
import com.sun.identity.common.configuration.ServerConfigXML.ServerObject;
import com.sun.identity.common.configuration.ServerConfigXMLObserver;
import com.sun.identity.common.configuration.ServerConfiguration;
import com.sun.identity.common.configuration.SiteConfiguration;
import com.sun.identity.common.configuration.UnknownPropertyNameException;
import com.sun.identity.entitlement.EntitlementConfiguration;
import com.sun.identity.entitlement.opensso.SubjectUtils;
import com.sun.identity.idm.AMIdentity;
import com.sun.identity.idm.AMIdentityRepository;
import com.sun.identity.idm.IdConstants;
import com.sun.identity.idm.IdRepoException;
import com.sun.identity.idm.IdType;
import com.sun.identity.policy.PolicyException;
import com.sun.identity.security.AdminTokenAction;
import com.sun.identity.security.DecodeAction;
import com.sun.identity.security.EncodeAction;
import com.sun.identity.shared.Constants;
import com.sun.identity.shared.debug.Debug;
import com.sun.identity.shared.encode.Hash;
import com.sun.identity.shared.locale.Locale;
import com.sun.identity.sm.AttributeSchema;
import com.sun.identity.sm.CachedSMSEntry;
import com.sun.identity.sm.OrganizationConfigManager;
import com.sun.identity.sm.SMSEntry;
import com.sun.identity.sm.SMSException;
import com.sun.identity.sm.SMSPropertiesObserver;
import com.sun.identity.sm.ServiceConfig;
import com.sun.identity.sm.ServiceConfigManager;
import com.sun.identity.sm.ServiceManager;
import com.sun.identity.sm.ServiceSchema;
import com.sun.identity.sm.ServiceSchemaManager;

/**
 * This class is the first class to get loaded by the Servlet container.
 *
 * It has helper methods to determine the status of OpenAM configuration when deployed as a single
 * web-application. If OpenAM is not deployed as single web-application then the configured status
 * returned is always true.
 */
public class AMSetupServlet extends HttpServlet {

    private static ServletContext servletCtx = null;
    private static boolean isConfiguredFlag = false;
    private static boolean isVersionNewer = false;
    private static boolean upgradeCompleted = false;
    private static boolean isOpenDJUpgraded = false;
    private final static String SMS_STR = "sms";
    private static SSOToken adminToken = null;
    private final static String LEGACY_PROPERTIES = "legacy";

    final static String BOOTSTRAP_EXTRA = "bootstrap";    
    final static String BOOTSTRAP_FILE_LOC = "bootstrap.file";
    final static String OPENDS_DIR = "/opends";

    private static String errorMessage = null;
    private static java.util.Locale configLocale;

    private static Set<String> passwordParams = new HashSet<String>();

    static {
        passwordParams.add(SetupConstants.CONFIG_VAR_DS_MGR_PWD);
        passwordParams.add(SetupConstants.CONFIG_VAR_ADMIN_PWD);
        passwordParams.add(SetupConstants.CONFIG_VAR_CONFIRM_ADMIN_PWD);
        passwordParams.add(SetupConstants.CONFIG_VAR_AMLDAPUSERPASSWD);
        passwordParams.add(SetupConstants.CONFIG_VAR_AMLDAPUSERPASSWD_CONFIRM);
        passwordParams.add(SetupConstants.USER_STORE_LOGIN_PWD);
        passwordParams.add(SetupConstants.CONFIG_VAR_ENCRYPTION_KEY);
        passwordParams.add(SetupConstants.USERSTORE_PWD);
    }

    /*
     * Initializes the servlet.
     */
    @Override
    public void init(ServletConfig config) throws ServletException {
        super.init(config);
        System.setProperty("file.separator", "/");
        if (servletCtx == null ) {
            servletCtx = config.getServletContext();
        }
        checkOpenDJUpgrade();
        checkConfigProperties();
        LoginLogoutMapping.setProductInitialized(isConfiguredFlag);
        registerListeners();
        
        if (isConfiguredFlag) {
            // this will sync up bootstrap file will serverconfig.xml
            // due startup; and also register the observer.
            ServerConfigXMLObserver.getInstance().update(true);

            // Syncup embedded opends replication with current server instances.
            if (!syncServerInfoWithRelication()) {
                Debug.getInstance(SetupConstants.DEBUG_NAME)
                        .error("AMSetupServlet.init: embedded replication sync failed.");
            }
        }
        
        isVersionNewer();

        final String[] licenseFilePaths =
                InjectorHolder.getInstance(Key.get(String[].class, Names.named("LICENSE_FILEPATH")));
        if (licenseFilePaths == null) {
            throw new ServletException("Could not get license file paths.");
        }
        licenseLocator = new ServletContextLicenseLocator(getServletContext(), Charset.forName("UTF-8"),
                licenseFilePaths);
    }

    private static LicenseLocator licenseLocator;

    public static LicenseLocator getLicenseLocator() {
        return licenseLocator;
    }

    /*
     * Flag indicating if OpenAM is configured with the latest valid config
     */  
    static public boolean isCurrentConfigurationValid() {
        if (isConfiguredFlag) {
            isVersionNewer = VersionUtils.isVersionNewer();
        }
        return isConfiguredFlag && !isVersionNewer && !upgradeCompleted;
    } 
    
    static public boolean isConfigured() {
        return isConfiguredFlag;
    }

    /**
     * Used this method to check if the version is newer; called post upgrade
     */
    private static void isVersionNewer() {
        if (isConfiguredFlag) {
            isVersionNewer = VersionUtils.isVersionNewer();
        }       
    }

    public static void upgradeCompleted() {
        upgradeCompleted = true;
    }

    public static boolean isUpgradeCompleted() {
        return upgradeCompleted;
    }

    public static boolean isOpenDJUpgraded() {
        return isOpenDJUpgraded;
    }

    public static void enableDebug() {
        Collection<Debug> debugInstances = Debug.getInstances();
        for (Debug d : debugInstances) {
            d.setDebug(Debug.MESSAGE);
        }
    }
    
    /**
     * Checks if the embedded directory (if present) needs to be upgraded
     */
    private static void checkOpenDJUpgrade() throws ServletException {
        if (!isEmbeddedDS()) {
            return;
        }
        String baseDirectory = getBaseDir();
        Debug logger = Debug.getInstance(SetupConstants.DEBUG_NAME);
        ZipUtils zipUtils = new ZipUtils(logger);
        OpenDJUpgrader upgrader = new OpenDJUpgrader(new EmbeddedOpenDJBackupManager(logger, zipUtils, baseDirectory),
                baseDirectory + OPENDS_DIR, servletCtx);
        EmbeddedOpenDJManager embeddedOpenDJManager = new EmbeddedOpenDJManager(logger, baseDirectory, upgrader);
        if (embeddedOpenDJManager.getState() == EmbeddedOpenDJManager.State.UPGRADE_REQUIRED) {
            isOpenDJUpgraded = embeddedOpenDJManager.upgrade() == EmbeddedOpenDJManager.State.UPGRADED;
        }
    }
    
    /**
     * Checks if the product is already configured. This is required 
     * when the container on which WAR is deployed is restarted. If  
     * product is configured the flag is set true. Also the flag is
     * set to true in case of non-single war deployment.
     */
    private static void checkConfigProperties() {
        String overrideAMC = SystemProperties.get(SetupConstants.AMC_OVERRIDE_PROPERTY);
        isConfiguredFlag = overrideAMC == null || overrideAMC.equalsIgnoreCase("false");
        
        if (!isConfiguredFlag && servletCtx != null) {
            // This call has side effect that sets the System base dir property
            String baseDir = getBaseDir();
            try {
                if (canBootstrap()) {
                    isConfiguredFlag = Bootstrap.load(new BootstrapData(baseDir), false);
                } else if (baseDir != null) {
                        isConfiguredFlag = loadAMConfigProperties(baseDir + "/" + SetupConstants.AMCONFIG_PROPERTIES);
                }
            } catch (ConfiguratorException e) {
                //ignore, WAR may not be configured yet.
            	System.out.println("checkConfigProperties :" + e);
            } catch (Exception e) {
                Debug.getInstance(SetupConstants.DEBUG_NAME).error("AMSetupServlet.checkConfigProperties", e);
            }
        }
    }
    
    private static boolean loadAMConfigProperties(String fileLocation) throws IOException {
        boolean loaded = false;
        File test = new File(fileLocation);
        
        if (test.exists()) {
            FileInputStream fin = null;
            try {
                fin = new FileInputStream(fileLocation);
                Properties props = new Properties();
                props.load(fin);
                SystemProperties.initializeProperties(props);
                loaded = true;
            } finally {
                if (fin != null) {
                    try {
                        fin.close();
                    } catch (IOException e) {
                        //ignore
                    }
                }
            }
        }
        return loaded;
    }
    
    /**
     * Invoked from the filter to decide which page needs to be 
     * displayed.
     * @param servletctx is the Servlet Context
     * @return true if AM is already configured, false otherwise 
     */
    public static boolean isConfigured(ServletContext servletctx) {
        return isConfiguredFlag;
    }

    @Override
    public void doPost(HttpServletRequest request, HttpServletResponse response) throws IOException, ServletException,
            ConfiguratorException {

        // Only continue if we are not already configured
        if (isConfigured()) {
            response.getWriter().write("Already Configured!") ;
            return;
        }

        HttpServletRequestWrapper req = new HttpServletRequestWrapper(request);
        HttpServletResponseWrapper res = new HttpServletResponseWrapper(response);
           
        String loadBalancerHost = request.getParameter("LB_SITE_NAME");
        String primaryURL = request.getParameter("LB_PRIMARY_URL");

        if (loadBalancerHost != null) {     
            // site configuration is passed as a map of the site 
            // information 
            Map<String, String> siteConfig = new HashMap<String, String>(5);
            siteConfig.put(SetupConstants.LB_SITE_NAME, loadBalancerHost);
            siteConfig.put(SetupConstants.LB_PRIMARY_URL, primaryURL);
            req.addParameter(SetupConstants.CONFIG_VAR_SITE_CONFIGURATION, siteConfig);
        }
                
        String userStoreType = request.getParameter("USERSTORE_TYPE");        

        if (userStoreType != null) {
            // site configuration is passed as a map of the site information 
            Map<String, String> store = new HashMap<String, String>(12);
            String tmp = request.getParameter("USERSTORE_DOMAINNAME");
            String domainName = tmp;
            store.put(SetupConstants.USER_STORE_DOMAINNAME, tmp);
            tmp = request.getParameter("USERSTORE_HOST");
            if (tmp == null || tmp.length() == 0) {
                String[] hostAndPort = {""};
                try {
                    if (domainName != null && domainName.length() > 0) {
                        hostAndPort = getLdapHostAndPort(domainName);
                    }
                } catch (NamingException nex) {
                    Debug.getInstance(SetupConstants.DEBUG_NAME)
                        .error("AMSetupServlet:Naming Exception get host and port from domain name" + nex);
                        
                } catch (IOException ioex) {
                    Debug.getInstance(SetupConstants.DEBUG_NAME)
                        .error("AMSetupServlet:IO Exception. get host and port from domain name" + ioex);
                }
                String host = hostAndPort[0];
                String port = hostAndPort[1];
                if (host != null) {
                    store.put(SetupConstants.USER_STORE_HOST, host);
                    store.put(SetupConstants.USER_STORE_PORT, port);
                }
            } else {
                store.put(SetupConstants.USER_STORE_HOST, tmp);
                tmp = request.getParameter("USERSTORE_PORT");
                store.put(SetupConstants.USER_STORE_PORT, tmp);
            }
            tmp = request.getParameter("USERSTORE_SSL");
            store.put(SetupConstants.USER_STORE_SSL, tmp);
            tmp = request.getParameter("USERSTORE_SUFFIX");
            if (tmp == null || tmp.length() == 0) {
                if (StringUtils.isEmpty(domainName)) {
                    String umRootSuffix = dnsDomainToDN(domainName);
                    store.put(SetupConstants.USER_STORE_ROOT_SUFFIX, umRootSuffix);
                }
            } else {
                store.put(SetupConstants.USER_STORE_ROOT_SUFFIX, tmp);
            }
            tmp = request.getParameter("USERSTORE_MGRDN");
            store.put(SetupConstants.USER_STORE_LOGIN_ID, tmp);      
            tmp = request.getParameter("USERSTORE_PASSWD");
            store.put(SetupConstants.USER_STORE_LOGIN_PWD, tmp);      
            store.put(SetupConstants.USERSTORE_PWD, tmp);      
            store.put(SetupConstants.USER_STORE_TYPE, userStoreType);

            req.addParameter(SetupConstants.USER_STORE, store);
        }
        
        boolean result = processRequest(req, res);
       
        if (!result) {
            response.getWriter().write("Configuration failed - check installation logs!");
        } else {
            response.getWriter().write("Configuration complete!");
        }
    }

    public static boolean processRequest(IHttpServletRequest request, IHttpServletResponse response) {

        // Only continue if we are not already configured
        if (isConfigured()) {
            return true;
        }

        setLocale(request);
        final InstallLog installLog = InstallLog.getInstance();
        installLog.open((String) request.getParameterMap().get(SetupConstants.CONFIG_VAR_BASE_DIR));

        /*
         * This logic needs refactoring later. setServiceConfigValues()
         * attempts to check if directory is up and makes a call
         * back to this class. The implementation'd
         * be cleaner if classes&methods are named better and separated than
         * intertwined together.
         */
        ServicesDefaultValues.setServiceConfigValues(request);

        // set debug directory
        Map<String, Object> map = ServicesDefaultValues.getDefaultValues();
        String basedir = (String) map.get(SetupConstants.CONFIG_VAR_BASE_DIR);
        String uri = (String) map.get(SetupConstants.CONFIG_VAR_SERVER_URI);
        SystemProperties.initializeProperties(Constants.SERVICES_DEBUG_DIRECTORY, basedir + uri + "/debug");

        // used for site configuration later
        Map<String, Object> siteMap = (Map<String, Object>) map.remove(SetupConstants.CONFIG_VAR_SITE_CONFIGURATION);

        Map<String, Object> userRepo = (Map<String, Object>) map.remove(SetupConstants.USER_STORE);

        try {
            // Check for click-through license acceptance before processing the request.
            SetupProgress.reportStart("configurator.progress.license.check", new Object[0]);
            if (!isLicenseAccepted(request)) {
                SetupProgress.reportEnd("configurator.progress.license.rejected",
                        new Object[]{SetupConstants.ACCEPT_LICENSE_PARAM});
                return false;
            }
            SetupProgress.reportEnd("configurator.progress.license.accepted", new Object[0]);

            /*
             * As we have got this far then the user must have accepted the license, so we log this implicitly.
             */
            LicenseSet licenses = getLicenseLocator().getRequiredLicenses();
            for (License license : licenses) {
                installLog.write(String.format("License, %s, has been accepted.%n", license.getFilename()));
                String licenseHash = Hash.hash(license.toString());
                installLog.write(String.format("License Hash: %s.%n", licenseHash));
            }

            isConfiguredFlag = configure(request, map, userRepo);
            if (isConfiguredFlag) {
                FqdnValidator.getInstance().initialize();
                //postInitialize was called at the end of configure???? 
                //postInitialize(getAdminSSOToken()); //don't think this is necessary
            }
            LoginLogoutMapping.setProductInitialized(isConfiguredFlag);
            registerListeners();
            
            if (isConfiguredFlag) {
                String fileBootstrap = getBootstrapLocator();
                if (fileBootstrap != null) {
                   writeToFileEx(fileBootstrap, basedir);
                }

                // this will write bootstrap file after configuration is
                // done; and also register the observer.
                ServerConfigXMLObserver.getInstance().update(true);
                // register our other observers
                SMSPropertiesObserver.getInstance().notifyChanges();
                DebugPropertiesObserver.getInstance().notifyChanges();
                Map<String, Set<String>> mapBootstrap = new HashMap<String, Set<String>>(2);
                Set<String> set = new HashSet<String>(2);
                set.add(fileBootstrap);
                mapBootstrap.put(BOOTSTRAP_FILE_LOC, set);

                if (fileBootstrap == null) {
                    set.add(getPresetConfigDir());
                } else {
                    set.add(fileBootstrap);
                }
                // this is to store the bootstrap location
                String serverInstanceName = SystemProperties.getServerInstanceName();

                SSOToken adminToken = AccessController.doPrivileged(AdminTokenAction.getInstance());
                ServerConfiguration.setServerInstance(adminToken, serverInstanceName, mapBootstrap);

                // store the ds admin port if we are running in embedded mode
                String dataStore = (String) map.get(SetupConstants.CONFIG_VAR_DATA_STORE);

                if (dataStore.equals(SetupConstants.SMS_EMBED_DATASTORE)) {
                    String dsAdminPort = (String) map.get(SetupConstants.CONFIG_VAR_DIRECTORY_ADMIN_SERVER_PORT);
                    Map<String, Set<String>> mapAdminPort = new HashMap<String, Set<String>>(2);
                    Set<String> set2 = new HashSet<String>(2);
                    set2.add(dsAdminPort);
                    mapAdminPort.put(Constants.DS_ADMIN_PORT, set2);
                    ServerConfiguration.setServerInstance(adminToken, serverInstanceName, mapAdminPort);
                }

                // setup site configuration information
                if (siteMap != null && !siteMap.isEmpty()) {
                    String site = (String) siteMap.get( SetupConstants.LB_SITE_NAME);
                    String primaryURL = (String) siteMap.get(SetupConstants.LB_PRIMARY_URL);

                    /*
                     * If primary url is null that means we are adding
                     * to an existing site. we don't need to create it
                     * first.
                     */
                    if (primaryURL != null && primaryURL.length() > 0) {
                        Set<String> sites = SiteConfiguration.getSites(adminToken);
                        if (!sites.contains(site)) {
                            SiteConfiguration.createSite(adminToken, site, primaryURL, Collections.EMPTY_SET);
                        }
                    }

                    if (!ServerConfiguration.belongToSite(adminToken, serverInstanceName, site)) {
                        ServerConfiguration.addToSite(adminToken, serverInstanceName, site);
                    }

                }
                if (EmbeddedOpenDS.isMultiServer(map)) {
                    // Setup Replication port in SMS for each server
                    updateReplPortInfo(map);
                }
                EntitlementConfiguration ec = getEntitlementConfiguration(SubjectUtils.createSuperAdminSubject(), "/");
                ec.reindexApplications();
            }
        } catch (Exception e) {
            installLog.write("AMSetupServlet.processRequest: error", e);
            Debug.getInstance(SetupConstants.DEBUG_NAME).error("AMSetupServlet.processRequest: error", e);
            Object[] params = {e.getMessage(), basedir};
            throw new ConfiguratorException("configuration.failed", params, configLocale);
        } finally {
            installLog.write("\n\nDumping all configuration parameters...\n");
            installLog.write("\nRequest Parameters:\n");
            dumpConfigurationProperties(installLog, request.getParameterMap());
            if (siteMap != null && !siteMap.isEmpty()) {
                installLog.write("\nSite configuration items:\n");
                dumpConfigurationProperties(installLog, siteMap);
            }
            if (userRepo != null && !userRepo.isEmpty()) {
                installLog.write("\nExternal user repo configuration items:\n");
                dumpConfigurationProperties(installLog, userRepo);
            }
            if (map != null && !map.isEmpty()) {
                installLog.write("\nMain configuration items:\n");
                dumpConfigurationProperties(installLog, map);
            }
            installLog.write("\nFinished dumping all configuration parameters\n");
            installLog.close();
            SetupProgress.closeOutputStream();
        }

        if (WebtopNaming.configMonitoring() >= 0) {
            ConfigMonitoring cm = new ConfigMonitoring();
            cm.configureMonitoring();
        } else {
            Debug.getInstance(SetupConstants.DEBUG_NAME).error("WebtopNaming.configMonitoring returned error.");
        }

        return isConfiguredFlag;
    }

    // The list of constants, passwords for example, that should be hashed out if logged.
    private static final String[] CONFIG_ITEMS_TO_HASH = new String[] {
            SetupConstants.CONFIG_VAR_AMLDAPUSERPASSWD,
            SetupConstants.CONFIG_VAR_AMLDAPUSERPASSWD_CONFIRM,
            SetupConstants.CONFIG_VAR_ADMIN_PWD,
            SetupConstants.CONFIG_VAR_CONFIRM_ADMIN_PWD,
            SetupConstants.CONFIG_VAR_DS_MGR_PWD,
            SetupConstants.CONFIG_VAR_ENCRYPTION_KEY,
            SetupConstants.ENC_PWD_PROPERTY,
            SetupConstants.ENCRYPTED_AD_ADMIN_PWD,
            SetupConstants.ENCRYPTED_ADMIN_PWD,
            SetupConstants.ENCRYPTED_LDAP_USER_PWD,
            SetupConstants.ENCRYPTED_SM_DS_PWD,
            SetupConstants.HASH_ADMIN_PWD,
            SetupConstants.HASH_LDAP_USER_PWD,
            SetupConstants.SSHA512_LDAP_USERPWD,
            SetupConstants.UM_DS_DIRMGRPASSWD,
            SetupConstants.USERSTORE_PWD,
            SetupConstants.USER_STORE_LOGIN_PWD,
            SetupConstants.USER_STORE
    };

    // Used to provide a lookup list of items that should be hashed out.
    private static final List<String> CONFIG_ITEMS_TO_HASH_LIST =
            new ArrayList<String>(Arrays.asList(CONFIG_ITEMS_TO_HASH));

    /**
     * Iterate over the supplied properties (sorted by property name) and write them out to the passed install log.
     * Property values that are in the CONFIG_ITEMS_TO_HASH_LIST will have their value masked.
     * @param installLog The log to write the properties into
     * @param properties A non-null set of properties to iterate over and write out to the log
     */
    private static void dumpConfigurationProperties(InstallLog installLog, Map<String, Object> properties) {
        SortedMap<String, Object> sortedProperties = new TreeMap<String, Object>(String.CASE_INSENSITIVE_ORDER);
        sortedProperties.putAll(properties);
        for (String key : sortedProperties.keySet()) {
            if (CONFIG_ITEMS_TO_HASH_LIST.contains(key)) {
                installLog.write(key + " = #########" + "\n");
            } else {
                installLog.write(key + " = " + sortedProperties.get(key) + "\n");
            }
        }
    }

    /**
     * Verify that the user has accepted the terms of all required licenses. This is indicated by the presence of a
     * request parameter {@code licenseAccepted=true}.
     *
     * @param request the servlet request.
     * @return true if the license acceptance parameter is present and correct, otherwise false.
     */
    private static boolean isLicenseAccepted(IHttpServletRequest request) {
        try {
            return Boolean.parseBoolean(request.getParameterMap().get(SetupConstants.ACCEPT_LICENSE_PARAM).toString());
        } catch (NullPointerException ex) {
            Debug.getInstance(SetupConstants.DEBUG_NAME).error("Invalid license acceptance parameter", ex);
            return false;
        }
    }
    
    private static void writeInputToFile(IHttpServletRequest request)
        throws IOException {
        StringBuilder buff = new StringBuilder();
        Map<String, Object> map = request.getParameterMap();
        
        for (Map.Entry<String, Object> entry : map.entrySet()) {
            if (!entry.getKey().equals("actionLink")) {
                if (entry.getValue() instanceof String) {
                    buff.append(entry.getKey()).append("=");
                    if (passwordParams.contains(entry.getKey())) {
                        buff.append("********");
                    } else if (entry.getKey().equals(SetupConstants.CONFIG_VAR_SERVER_URI)) {
                        buff.append(request.getContextPath());
                    } else {
                        buff.append(entry.getValue());
                    }
                    buff.append("\n");
                } else if (entry.getValue() instanceof Map) {
                    Map<String, String> valMap = (Map<String, String>) entry.getValue();
                    for (Map.Entry<String, String> mapEntry : valMap.entrySet()) {
                        buff.append(entry.getKey()).append(".").append(mapEntry.getKey()).append("=");
                        if (passwordParams.contains(mapEntry.getKey())) {
                            buff.append("********");
                        } else {
                            buff.append(mapEntry.getValue());
                        }
                        buff.append("\n");
                    }
                }
            }
        }
        
        String basedir = (String) map.get(SetupConstants.CONFIG_VAR_BASE_DIR);
        writeToFile(basedir + SetupConstants.CONFIG_PARAM_FILE, buff.toString());
    }
    
    private static void checkBaseDir(String basedir, IHttpServletRequest req) throws IOException {
        Object[] params = {basedir};
        SetupProgress.reportStart("emb.checkingbasedir", params);

        File baseDirectory = new File(basedir);
        if (!baseDirectory.exists()) {
            baseDirectory.mkdirs();
            writeInputToFile(req);
        } else {
            File bootstrapFile = new File(basedir + "/" + BOOTSTRAP_EXTRA);
            File opendsDir = new File(basedir + OPENDS_DIR);
            if (bootstrapFile.exists() || opendsDir.exists()) {
                SetupProgress.reportEnd("emb.basedirfailed", null);
                throw new ConfiguratorException("Base directory specified :" + basedir
                        + " cannot be used - has preexisting config data.");
            }
        }
        SetupProgress.reportEnd("emb.success", null);
    }

    // (i) install, configure and start an embedded instance.
    // or
    // (ii) install, configure, and replicate embedded instance
    private static boolean setupEmbeddedDS(Map<String, Object> map, String dataStore) throws Exception {
        boolean ditLoaded = false;
        EmbeddedOpenDS.setup(map, servletCtx);
        AMSetupDSConfig dsConfig = AMSetupDSConfig.getInstance();

        // wait for at most 10 seconds for OpenDS to come up
        int sleepTime = 10;
        while (!dsConfig.isDServerUp() && (sleepTime-- > 0)) {
            // sleep one second a time
            Thread.sleep(1000);
        }
        if (!dsConfig.isDServerUp()) {
            throw new ConfigurationException("OpenDJ cannot be started.");
        }

        // Determine if DITLoaded flag needs to be set: multi instance
        if (EmbeddedOpenDS.isMultiServer(map)) {
            // Replication 
            // TOFIX: Temporary fix until OpenDS auto-loads schema
            List<String> schemaFiles = getSchemaFiles(dataStore);
            String basedir = (String) map.get(SetupConstants.CONFIG_VAR_BASE_DIR);
            writeSchemaFiles(basedir, schemaFiles, map, dataStore);
            // Get the remote host name from the SERVER URL  
            // entered in the 'Add to existing instance' and place
            // it in the map. This is for console configurator.
            // For cli configurator, the "DS_EMB_REPL_HOST2" would
            // be entered in the config. file itself.
            String existingInstance = (String) map.get(SetupConstants.DS_EMB_EXISTING_SERVERID);
            if (existingInstance != null) {
                int ndx1 = existingInstance.indexOf("://");
                if (ndx1 != -1 && ndx1 != (existingInstance.length() - 1)) {
                    String str1 = existingInstance.substring(ndx1+3);
                    int ndx2 = str1.indexOf(":");
                    if (ndx2 != -1 && ndx2 != (str1.length() -1)) {
                        String finalStr = str1.substring(0, ndx2);
                        map.put(SetupConstants.DS_EMB_REPL_HOST2, finalStr);
                    }
                }
            }
            EmbeddedOpenDS.setupReplication(map);
            ditLoaded = true;
        }
        return ditLoaded;
    }
    
    private static boolean setupSMDatastore(Map<String, Object> map) throws Exception {
        boolean isDITLoaded = map.get(SetupConstants.DIT_LOADED).equals("true");
        String dataStore = (String) map.get(SetupConstants.CONFIG_VAR_DATA_STORE);

        if (dataStore.equals(SetupConstants.SMS_EMBED_DATASTORE)) {
            isDITLoaded = setupEmbeddedDS(map, dataStore);
        }

        if (!isDITLoaded) {
            List<String> schemaFiles = getSchemaFiles(dataStore);
            String basedir = (String) map.get(SetupConstants.CONFIG_VAR_BASE_DIR);
            writeSchemaFiles(basedir, schemaFiles, map, dataStore);
        }
        return isDITLoaded;
    }
    
    private static void configureServerInstance(SSOToken adminSSOToken, String serverInstanceName,
            String strAMConfigProperties, boolean isDITLoaded, String basedir, String strServerConfigXML,
            Map propAMConfig, Map<String, Object> map) throws SMSException, SSOException, IOException,
            ConfigurationException {
        SetupProgress.reportStart("configurator.progress.configure.server.instance", null);
        try {
            if (!isDITLoaded) {
                ServerConfiguration.createDefaults(adminSSOToken);
                final String cookieDomain = (String) map.get(SetupConstants.CONFIG_VAR_COOKIE_DOMAIN);
                if (isNotEmpty(cookieDomain)) {
                    ServiceSchemaManager scm = new ServiceSchemaManager(Constants.SVC_NAME_PLATFORM, adminSSOToken);
                    ServiceSchema globalSchema = scm.getGlobalSchema();
                    globalSchema.setAttributeDefaults(Constants.ATTR_COOKIE_DOMAINS, asSet(cookieDomain));
                }
            }
            if (!isDITLoaded || !ServerConfiguration.isServerInstanceExist(adminSSOToken, serverInstanceName)) {
                ServerConfiguration.createServerInstance(adminSSOToken, serverInstanceName,
                        ServerConfiguration.getPropertiesSet(strAMConfigProperties), strServerConfigXML);
            }
        } catch (UnknownPropertyNameException ex) {
            // ignore, property names are valid because they are
            // gotten from template.
        }
        SetupProgress.reportEnd("emb.done", null);
    }
    
    private static boolean configure(IHttpServletRequest request, Map<String, Object> map, Map<String, Object> userRepo)
            throws Exception {
        boolean configured;
        boolean existingConfiguration = false;
        try {
            String basedir = (String) map.get(SetupConstants.CONFIG_VAR_BASE_DIR);
            checkBaseDir(basedir, request);
            boolean isDITLoaded = setupSMDatastore(map);

            String serverURL = (String) map.get(SetupConstants.CONFIG_VAR_SERVER_URL);
            String deployuri = (String) map.get(SetupConstants.CONFIG_VAR_SERVER_URI);
            // do this here since initializeConfigProperties needs the dir
            setupSecurIDDirs(basedir, deployuri);

            SetupProgress.reportStart("configurator.progress.reinit.system", null);
            Map mapFileNameToConfig = initializeConfigProperties();
            String strAMConfigProperties = (String) mapFileNameToConfig.get(SetupConstants.AMCONFIG_PROPERTIES);
            String strServerConfigXML = (String) mapFileNameToConfig.get(SystemProperties.CONFIG_FILE_NAME);
            Properties propAMConfig = ServerConfiguration.getProperties(strAMConfigProperties);
            // Set the install property since reInitConfigProperties
            // initializes SMS which inturn initializes EventService
            propAMConfig.put(Constants.SYS_PROPERTY_INSTALL_TIME, "true");
            String serverInstanceName = serverURL + deployuri;
            reInitConfigProperties(serverInstanceName, propAMConfig, strServerConfigXML);
            // SystemProperties gets reinitialized and installTime property
            // has to set again
            SystemProperties.initializeProperties(Constants.SYS_PROPERTY_INSTALL_TIME, "true");
            SetupProgress.reportEnd("emb.done", null);
            
            SSOToken adminSSOToken = getAdminSSOToken();

            if (!isDITLoaded) {
                RegisterServices regService = new RegisterServices();
                boolean bUseExtUMDS = userRepo != null && !userRepo.isEmpty();
                regService.registers(adminSSOToken, bUseExtUMDS);
                processDataRequests("/WEB-INF/template/sms");
            }

            // Set installTime to false, to avoid in-memory notification from
            // SMS in cases where not needed, and to denote that service  
            // registration got completed during configuration phase and it 
            // has passed installtime.
            SystemProperties.initializeProperties(Constants.SYS_PROPERTY_INSTALL_TIME, "false");
            configureServerInstance(adminSSOToken, serverInstanceName, strAMConfigProperties, isDITLoaded, basedir,
                    strServerConfigXML, propAMConfig, map);

            // Embedded :get our serverid and configure embedded idRepo
            String dataStore = (String) map.get(SetupConstants.CONFIG_VAR_DATA_STORE);
            boolean embedded = dataStore.equals(SetupConstants.SMS_EMBED_DATASTORE);
            // Ensure this service are initialized before continuing
            WebtopNaming.initialize();
            NamingService.initialize();

            if (embedded) {
                try {
                    String serverID = WebtopNaming.getAMServerID();
                    String entry = map.get(SetupConstants.CONFIG_VAR_DIRECTORY_SERVER_HOST) + ":"
                            + map.get(SetupConstants.CONFIG_VAR_DIRECTORY_SERVER_PORT) + "|"
                            + (serverID == null ? "" : serverID);
                    String orgName = (String) map.get(SetupConstants.SM_CONFIG_ROOT_SUFFIX);
                    updateEmbeddedIdRepo(orgName, "embedded", entry);
                } catch (Exception ex) {
                    Debug.getInstance(SetupConstants.DEBUG_NAME).error("EmbeddedDS : failed to setup serverid", ex);
                    throw ex;
                }
            }

            SystemProperties.setServerInstanceName(serverInstanceName);
            LDIFTemplates.copy(basedir, servletCtx);
            ServiceXMLTemplates.copy(basedir + "/template/xml", servletCtx);
            createDotVersionFile(basedir);
            handlePostPlugins(adminSSOToken);
           
            if (!isDITLoaded && userRepo != null && !userRepo.isEmpty()) {
                // Construct the SMSEntry for the node to check to 
                // see if this is an existing configuration store, 
                // or new store.
                ServiceConfig sc = UserIdRepo.getOrgConfig(adminSSOToken);
                if (sc != null) {
                    CachedSMSEntry cEntry = CachedSMSEntry.getInstance(adminSSOToken,
                            "ou=" + userRepo.get("userStoreHostName") + "," + sc.getDN());
                    SMSEntry entry = cEntry.getClonedSMSEntry();
                    if (entry.isNewEntry()) {
                        UserIdRepo.getInstance().configure(userRepo, basedir, servletCtx, adminSSOToken);
                    } else {
                        existingConfiguration = true;
                    }
                }
            }
            // postInitialize requires the user repo to be configured
            postInitialize(adminSSOToken);

            // create .storepass and .keypass files to unlock the keystore
            // The template keystore file stores the password protected with "changeit"
            String storePass = AMSetupUtils.getRandomString();
            createPasswordFiles(basedir + deployuri, storePass, "changeit");
            if (!isDITLoaded) {
                if ((userRepo == null) || userRepo.isEmpty()) {
                    createDemoUser();
                }
                if (!existingConfiguration) {
                    createIdentitiesForWSSecurity(serverURL, deployuri);
                }
            }

            String aceDataDir = basedir + "/" + deployuri + "/auth/ace/data";
            copyAuthSecurIDFiles(aceDataDir);

            createMonitoringAuthFile(basedir, deployuri);

            isConfiguredFlag = true;
            configured = true;
        } catch (Exception e) { 
            // catch all because we want all exception to be logged
            Debug.getInstance(SetupConstants.DEBUG_NAME).error("AMSetupServlet.configure: error", e);
            errorMessage = e.getMessage();
            throw e;
        }
        return configured;
    }

    public static String getErrorMessage() {
        return errorMessage != null ? errorMessage : "";
    }

    private static void appendLegacyProperties(Map prop) {
        ResourceBundle res = ResourceBundle.getBundle(LEGACY_PROPERTIES);
        for (Enumeration i = res.getKeys(); i.hasMoreElements();) {
            String key = (String)i.nextElement();
            prop.put(key, res.getString(key));
        }
    }

    private static void postInitialize(SSOToken adminSSOToken) throws SSOException, SMSException {
        SMSEntry.initializeClass();
        AMAuthenticationManager.reInitializeAuthServices();
        
        AMIdentityRepository.clearCache();
        ServiceManager svcMgr = new ServiceManager(adminSSOToken);
        svcMgr.clearCache();
        LoginLogoutMapping lmp = new LoginLogoutMapping();
        lmp.initializeAuth(servletCtx);
        LoginLogoutMapping.setProductInitialized(true);
    }
    
    private static void handlePostPlugins(SSOToken adminSSOToken) throws IllegalAccessException, InstantiationException,
            ClassNotFoundException {
        if (servletCtx == null) {
            return;
        }
        List<ConfiguratorPlugin> plugins = getConfigPluginClasses();
        for (ConfiguratorPlugin plugin : plugins) {
            plugin.doPostConfiguration(servletCtx, adminSSOToken);
        }
    }

    private static List getConfigPluginClasses() throws IllegalAccessException, InstantiationException,
            ClassNotFoundException {
        List<Object> plugins = new ArrayList<Object>();
        try {
            ResourceBundle rb = ResourceBundle.getBundle(SetupConstants.PROPERTY_CONFIGURATOR_PLUGINS);
            String strPlugins = rb.getString(SetupConstants.KEY_CONFIGURATOR_PLUGINS);

            if (strPlugins != null) {
                StringTokenizer st = new StringTokenizer(strPlugins);
                while (st.hasMoreTokens()) {
                    String className = st.nextToken();
                    Class<ConfiguratorPlugin> clazz = (Class<ConfiguratorPlugin>) Class.forName(className);
                    plugins.add(clazz.asSubclass(ConfiguratorPlugin.class).newInstance());
                }
            }
        } catch (IllegalAccessException e) {
            Debug.getInstance(SetupConstants.DEBUG_NAME).error("AMSetupServlet.getConfigPluginClasses: error", e);
            throw e;
        } catch (InstantiationException e) {
            Debug.getInstance(SetupConstants.DEBUG_NAME).error("AMSetupServlet.getConfigPluginClasses: error", e);
            throw e;
        } catch (ClassNotFoundException e) {
            Debug.getInstance(SetupConstants.DEBUG_NAME).error("AMSetupServlet.getConfigPluginClasses: error", e);
            throw e;
        } catch (MissingResourceException e) {
            //ignore if there are no configurator plugins.
        }
        return plugins;
    }

    private static void reInitConfigProperties(String serverName, Properties prop, String strServerConfigXML)
            throws SMSException, IOException, SSOException, LDAPServiceException,IllegalAccessException,
            InstantiationException, ClassNotFoundException {
        SystemProperties.initializeProperties(prop, true, false);
        Crypt.reinitialize();
        initDSConfigMgr(strServerConfigXML);
        AdminUtils.initialize();
        SMSAuthModule.initialize();
        SystemProperties.initializeProperties(prop, true, true);

        List<ConfiguratorPlugin> plugins = getConfigPluginClasses();
        Map map = ServicesDefaultValues.getDefaultValues();
        String basedir = (String) map.get(SetupConstants.CONFIG_VAR_BASE_DIR);
        for (ConfiguratorPlugin plugin : plugins) {
            plugin.reinitConfiguratioFile(basedir);
        }
    }

    public static String getPresetConfigDir() throws ConfiguratorException {
        String configDir = System.getProperty(SetupConstants.JVM_PROP_PRESET_CONFIG_DIR);

        if (configDir == null || configDir.length() == 0) {
            try {
                ResourceBundle rb = ResourceBundle.getBundle(SetupConstants.BOOTSTRAP_PROPERTIES_FILE);
                configDir = rb.getString(SetupConstants.PRESET_CONFIG_DIR);
            } catch (MissingResourceException e) {
                //ignored because bootstrap properties file maybe absent.
            }
        }

        if (configDir != null && configDir.length() > 0) {
            String realPath = getNormalizedRealPath(servletCtx);
            if (realPath != null) {
                configDir = com.sun.identity.shared.StringUtils.
                        strReplaceAll(configDir, SetupConstants.TAG_REALPATH, realPath);
            } else {
                throw new ConfiguratorException("cannot get configuration path");
            }
        }

        return configDir;
    }

    /**
     * Returns location of the bootstrap file.
     *
     *  return the legacy bootstrap file OR boot.properties. If both files exist, the legacy bootstrap is returned
     *
     * @return Location of the bootstrap file. Returns null if a bootstrap file
     *         cannot be located 
     * @throws ConfiguratorException if servlet context is null or deployment
     *         application real path cannot be determined.
     */
    static String getBootStrapFile() throws ConfiguratorException {
        String bootstrap = null;
        String bootJson = null;

        String configDir = getPresetConfigDir();
        if (configDir != null && configDir.length() > 0) {
            bootstrap = configDir + "/bootstrap";
            bootJson = configDir + "/boot.json";
        } else {
            String locator = getBootstrapLocator();
            FileReader frdr = null;

            try {
                frdr = new FileReader(locator);
                BufferedReader brdr = new BufferedReader(frdr);
                String basePath = brdr.readLine();
                bootstrap = basePath + "/bootstrap";
                bootJson = basePath + "/boot.json";
            } catch (IOException e) {
                //ignore
            } finally {
                if (frdr != null) {
                    try {
                        frdr.close();
                    } catch (IOException e) {
                        //ignore
                    }
                }
            }
        }

        if (bootstrap != null) {
            File test = new File(bootstrap);
            if (!test.canRead()) {
                bootstrap = null;
            }
        }
        if (bootJson != null) {
            File test = new File(bootJson);
            if (!test.exists()) {
                bootJson = null;
            }
        }

        return bootstrap != null ? bootstrap : bootJson;
    }

    /**
     * Determine if we can boot from one of
     * <ul>
     *     <li>legacy bootstrap file</li>
     *     <li>boot.json</li>
     * </ul>
     *
     * @return true if the system can boot from files or environment variables
     * @throws ConfiguratorException if we encounter an I/O error or security exception while checking for boot properties
     */
    static boolean canBootstrap() throws ConfiguratorException {
        String bsFile = getBootStrapFile();
        // We may do more checks here in the future.
        return bsFile != null;
    }

    // this is the file which contains the base dir.
    // this file is not created if configuration directory is 
    // preset in bootstrap.properties
    private static String getBootstrapLocator() throws ConfiguratorException {
        String configDir = getPresetConfigDir();
        if (configDir != null && configDir.length() > 0) {
            return null;
        }
        
        if (servletCtx != null) {
            String path = getNormalizedRealPath(servletCtx);
            if (path != null) {
                String home = System.getProperty("user.home");
                File newPath = new File(home + "/" + SetupConstants.CONFIG_VAR_BOOTSTRAP_BASE_DIR);
                File oldPath = new File(home + "/" + SetupConstants.CONFIG_VAR_BOOTSTRAP_LEGACY_BASE_DIR);

                String fullOldPath = oldPath.getPath() + "/" + SetupConstants.CONFIG_VAR_BOOTSTRAP_BASE_PREFIX + path;
                String fullNewPath = newPath.getPath() + "/" + SetupConstants.CONFIG_VAR_BOOTSTRAP_BASE_PREFIX + path;

                Debug debug = Debug.getInstance(SetupConstants.DEBUG_NAME);
                String bootstrapLocatorResult;
                // Simple case where just the old path exists.
                if (oldPath.exists() && !newPath.exists()) {
                    bootstrapLocatorResult = fullOldPath;
                    if (debug.messageEnabled()) {
                        debug.message("AMSetupServlet.getBootstrapLocator: only old path exists, returning old "
                                + bootstrapLocatorResult);
                    }
                // There is a chance that both new and old path locations exist when newer installations have been done
                // from scratch but the instance to consider is in the old path, double check for an old config before
                // returning the new path when finding both.
                } else if (oldPath.exists() && newPath.exists()) {
                    // Test if we have a config file in the old path
                    File testOldPath = new File(fullOldPath);
                    if (testOldPath.exists()) {
                        bootstrapLocatorResult = fullOldPath;
                        if (debug.messageEnabled()) {
                            debug.message("AMSetupServlet.getBootstrapLocator: both old and new paths exist, found a "
                                    + "config in the old path, returning old " + bootstrapLocatorResult);
                        }
                    } else {
                        bootstrapLocatorResult = fullNewPath;
                        if (debug.messageEnabled()) {
                            debug.message("AMSetupServlet.getBootstrapLocator: both old and new paths exist but did "
                                    + "not find a config in old path, returning new " + bootstrapLocatorResult);
                        }
                    }
                } else {
                    bootstrapLocatorResult = fullNewPath;
                    if (debug.messageEnabled()) {
                        debug.message("AMSetupServlet.getBootstrapLocator: only new path exists, returning new "
                                + bootstrapLocatorResult);
                    }
                }

                return bootstrapLocatorResult;

            } else {
                throw new ConfiguratorException(
                        "Cannot read the bootstrap path");
            }
        } else {
            return null;
        }
    }

    public static String getBaseDir() throws ConfiguratorException {
        String configDir = getPresetConfigDir();
        if (configDir != null && configDir.length() > 0) {
            return configDir;
        }
        if (servletCtx != null) {
            String path = getNormalizedRealPath(servletCtx);
            if (path != null) {
                String bootstrap = getBootstrapLocator();
                File test = new File(bootstrap);
                if (!test.exists()) {
                    return null;
                }
                FileReader frdr = null;
                try {
                    frdr = new FileReader(bootstrap);
                    BufferedReader brdr = new BufferedReader(frdr);
                    return brdr.readLine();
                } catch (IOException e) {
                    throw new ConfiguratorException(e.getMessage());
                } finally {
                    if (frdr != null) {
                        try {
                            frdr.close();
                        } catch (IOException e) {
                            //ignore
                        }
                    }
                }
            } else {
                throw new ConfiguratorException("Cannot read the bootstrap path");
            }
        } else {
            throw new ConfiguratorException("Servlet Context is null");
        }
    }

    private static String getNormalizedRealPath(ServletContext servletCtx) {
        String path = null;
        if (servletCtx != null) {
            path = getAppResource(servletCtx);
            
            if (path != null) {
                String realPath = servletCtx.getRealPath("/");
                if (realPath != null && realPath.length() > 0) {
                    realPath = realPath.replace('\\', '/');
                    path = realPath.replaceAll("/", "_");
                } else {
                    path = path.replaceAll("/", "_");
                }
                int idx = path.indexOf(":");
                if (idx != -1) {
                    path = path.substring(idx + 1);
                }
            }
        }
        return path;
    }

    /**
     * Returns URL of the default resource.
     *
     * @return URL of the default resource. Returns null of servlet context is
     *         null.
     */
    private static String getAppResource(ServletContext servletCtx) {
        if (servletCtx != null) {
            try {
                java.net.URL turl = servletCtx.getResource("/");
                return turl.getPath();
            } catch (MalformedURLException mue) {
                Debug.getInstance(SetupConstants.DEBUG_NAME)
                        .error("AMSetupServlet.getAppResource: Cannot access the resource", mue);
            }
        } else {
            Debug.getInstance(SetupConstants.DEBUG_NAME).error("AMSetupServlet.getAppResource: Context is null");
        }
        return null;
    }

    /**
     * This method takes the name of XML file, process each 
     * request object one by one immediately after parsing.
     *
     * @param xmlBaseDir is the location of request xml files
     * @throws SMSException if error occurs in the service management space.
     * @throws SSOException if administrator single sign on is not valid.
     * @throws IOException if error accessing the configuration files.
     * @throws PolicyException if policy cannot be loaded.
     */
    private static void processDataRequests(String xmlBaseDir) throws SMSException, SSOException, IOException,
            PolicyException {
        SetupProgress.reportStart("configurator.progress.configure.system", null);
        SSOToken ssoToken = getAdminSSOToken();
        try {
            Map map = ServicesDefaultValues.getDefaultValues();
            String hostname = (String) map.get(SetupConstants.CONFIG_VAR_SERVER_HOST);
            ConfigureData configData = new ConfigureData(xmlBaseDir, servletCtx, hostname, ssoToken);
            configData.configure();
            SetupProgress.reportEnd("emb.done", null);
        } catch (SMSException e) {
            Debug.getInstance(SetupConstants.DEBUG_NAME).error("AMSetupServlet.processDataRequests", e);
            throw e;
        } catch (SSOException e) {
            Debug.getInstance(SetupConstants.DEBUG_NAME).error("AMSetupServlet.processDataRequests", e);
            throw e;
        } catch (IOException e) {
            Debug.getInstance(SetupConstants.DEBUG_NAME).error("AMSetupServlet.processDataRequests", e);
            throw e;
        }
    }

    /**
     * Helper method to return Admin token
     * @return Admin Token
     */
    private static SSOToken getAdminSSOToken() {
        if (adminToken == null) {
            adminToken = AccessController.doPrivileged(AdminTokenAction.getInstance());
        }
        return adminToken;
    }

    /**
     * Initialize AMConfig.properties with host specific values
     */
    private static Map initializeConfigProperties() throws SecurityException, IOException {
        Map<String, String> mapFileNameToContent = new HashMap<String, String>();
        List<String> dataFiles = getTagSwapConfigFiles();
        
        Map<String, Object> map = ServicesDefaultValues.getDefaultValues();
        String basedir = (String) map.get(SetupConstants.CONFIG_VAR_BASE_DIR);
       
        String deployuri = (String) map.get(SetupConstants.CONFIG_VAR_SERVER_URI);
        try {
            File fhm = new File(basedir + deployuri + "/" + SMS_STR);
            fhm.mkdirs();
        } catch (SecurityException e) {
            Debug.getInstance(SetupConstants.DEBUG_NAME).error("AMSetupServlet.initializeConfigProperties", e);
            throw e;
        }

        // this is for the servicetag-registry.xml stuff, a bit later

        for (String file : dataFiles) {
            StringBuilder sbuf;
    
            /*
             * if the file's not there, just skip it
             * usually will be about a file included with OpenAM,
             * so it's informational, rather than a "real" error.
             */
            try {
                sbuf = new StringBuilder(readFile(file));
            } catch (IOException ioex) {
                break;
            }
            
            int idx = file.lastIndexOf("/");
            String absFile = idx != -1 ? file.substring(idx + 1) : file;
            
            if (absFile.equalsIgnoreCase(SetupConstants.AMCONFIG_PROPERTIES)) {
                String dbOption = (String) map.get(SetupConstants.CONFIG_VAR_DATA_STORE);
                boolean embedded = dbOption.equals(SetupConstants.SMS_EMBED_DATASTORE);
                boolean dbSunDS;
                boolean dbMsAD  = false;
                if (embedded) {
                    dbSunDS = true;
                } else { // Keep old behavior for now.
                    dbSunDS = dbOption.equals(SetupConstants.SMS_DS_DATASTORE);
                    dbMsAD  = dbOption.equals(SetupConstants.SMS_AD_DATASTORE);
                }

                if (dbSunDS || dbMsAD) {
                    int idx1 = sbuf.indexOf(SetupConstants.CONFIG_VAR_SMS_DATASTORE_CLASS);
                    if (idx1 != -1) {
                        String dataStoreClass = embedded ?
                                SetupConstants.CONFIG_VAR_EMBEDDED_DATASTORE_CLASS :
                                SetupConstants.CONFIG_VAR_DS_DATASTORE_CLASS;
                        sbuf.replace(idx1, idx1 + SetupConstants.CONFIG_VAR_SMS_DATASTORE_CLASS.length(),
                                dataStoreClass);
                    }
                }
            }

            String swapped = ServicesDefaultValues.tagSwap(sbuf.toString(), file.endsWith("xml"));
            
            if (absFile.equalsIgnoreCase(SetupConstants.AMCONFIG_PROPERTIES) ||
                    absFile.equalsIgnoreCase(SystemProperties.CONFIG_FILE_NAME)) {
                mapFileNameToContent.put(absFile, swapped);
            } else if (absFile.equalsIgnoreCase(SetupConstants.SECURID_PROPERTIES)) {
                writeToFile(basedir + deployuri + "/auth/ace/data/" + absFile, swapped);
            } else {
                writeToFile(basedir + "/" + absFile, swapped);
            }
        }
        return mapFileNameToContent;
    }

    public static String readFile(String file) throws IOException {
        return AMSetupUtils.readFile(servletCtx, file);
    }

    private static void writeToFileEx(String fileName, String content) throws IOException {
        File btsFile = new File(fileName);
        if (!btsFile.getParentFile().exists()) {
            btsFile.getParentFile().mkdirs();
        }
        writeToFile(fileName, content);
    }

    /**
     * Returns schema file names.
     *
     * @param dataStore Name of data store configuration data.
     * @throws MissingResourceException if the bundle cannot be found.
     */
    private static List<String> getSchemaFiles(String dataStore) throws MissingResourceException {
        List<String> fileNames = new ArrayList<String>();
        ResourceBundle rb = ResourceBundle.getBundle(SetupConstants.SCHEMA_PROPERTY_FILENAME);
        String strFiles;

        boolean embedded = dataStore.equals(SetupConstants.SMS_EMBED_DATASTORE);
        if (embedded) {
            strFiles = rb.getString(SetupConstants.OPENDS_SMS_PROPERTY_FILENAME);
        } else {
            strFiles = rb.getString(SetupConstants.DS_SMS_PROPERTY_FILENAME);
        }
        
        StringTokenizer st = new StringTokenizer(strFiles);
        while (st.hasMoreTokens()) {
            fileNames.add(st.nextToken());
        }
        return fileNames;
    }

    private static List<String> getTagSwapConfigFiles() throws MissingResourceException {
        List<String> fileNames = new ArrayList<String>();
        ResourceBundle rb = ResourceBundle.getBundle("configuratorTagSwap");
        String strFiles = rb.getString("tagswap.files");
        StringTokenizer st = new StringTokenizer(strFiles);
        while (st.hasMoreTokens()) {
            fileNames.add(st.nextToken());
        }
        return fileNames;
    }

    /**
     * Tag swaps strings in schema files.
     *
     * @param basedir the configuration base directory.
     * @param schemaFiles List of schema files to be loaded.
     * @throws IOException if data files cannot be written.
     */
    private static void writeSchemaFiles(String basedir, List<String> schemaFiles, Map map, String dataStore)
            throws Exception {
        SetupProgress.reportStart("configurator.progress.tagswap.schemafiles", null);
        Set<String> absSchemaFiles = new HashSet<String>();
        for (String file : schemaFiles) {
            String content = readFile(file);
            FileWriter fout = null;
            
            try {
                int idx = file.lastIndexOf("/");
                String absFile = basedir + "/" + (idx != -1 ? file.substring(idx + 1) : file);
                fout = new FileWriter(absFile);
                absSchemaFiles.add(absFile);
                fout.write(ServicesDefaultValues.tagSwap(content));
            } catch (IOException ioex) {
                Debug.getInstance(SetupConstants.DEBUG_NAME).error("AMSetupServlet.writeSchemaFiles: "
                        + "Exception in writing schema files:" , ioex);
                throw ioex;
            } finally {
                if (fout != null) {
                    try {
                        fout.close();
                    } catch (Exception ex) {
                        //No handling requried
                    }
                }
            }
        }
        SetupProgress.reportEnd("emb.success", null);
        
        AMSetupDSConfig dsConfig = AMSetupDSConfig.getInstance();
        dsConfig.loadSchemaFiles(schemaFiles);

        if (dataStore.equals(SetupConstants.SMS_EMBED_DATASTORE)) {
            int ret = EmbeddedOpenDS.rebuildIndex(map);

            if (ret != 0) {
                Object[] error = { Integer.toString(ret) };
                SetupProgress.reportStart("emb.rebuildindex.failed", null);
                SetupProgress.reportEnd("emb.rebuildindex.failedmsg", error);
                Debug.getInstance(SetupConstants.DEBUG_NAME).error("AMSetupServlet.writeSchemaFiles: "
                        + "Unable to rebuild indexes in OpenDJ: " + ret);
                throw new Exception("Unable to rebuild indexes in OpenDJ: " + ret);
            }
        }

        for (String schemaFile : absSchemaFiles) {
            File file = new File(schemaFile);
            file.delete();
        }
    }
    
    /**
     * Create the storepass and keypass files
     *
     * @param basedir the configuration base directory.
     * @param keystorePwd password for .storepass
     * @param keyPassword password for the .keypass - usually the same as above
     * @throws IOException if password files cannot be written.
     */
    static void createPasswordFiles(String basedir, String keystorePwd, String keyPassword) throws IOException {
        // We no longer encrypt the password in the keypass /storepass, because
        // the boot passwords are stored in the keystore, and we need
        // to be able to open the keystore to boot.
        // The keystore now moves to the basedir
        writeContent(basedir + "/.keypass", keyPassword);
        writeContent(basedir + "/.storepass", keystorePwd);
        copyCtxFile("/WEB-INF/template/keystore", "keystore.jks", basedir);
        copyCtxFile("/WEB-INF/template/keystore", "keystore.jceks", basedir);
        // the sample keystore files are encrypted with the default "changeit". We need to open and then save them
        // the new password
        AMKeyProvider jceks = new AMKeyProvider(true, basedir + "/keystore.jceks", "changeit", "JCEKS", "changeit");
        AMKeyProvider jks = new AMKeyProvider(true, basedir + "/keystore.jks", "changeit", "JKS", "changeit");

        jceks.setKey(keystorePwd, keyPassword);
        jks.setKey(keystorePwd, keyPassword);

        try {
            jceks.store();
            jks.store();
        } catch (CertificateException | NoSuchAlgorithmException | KeyStoreException e) {
            throw new IOException("Can't update keystore password", e);
        }
    }

    /**
     * Helper method to create the storepass and keypass files
     *
     * @param fName   is the name of the file to create.
     * @param content is the password to write in the file.
     * @throws IOException
     */
    private static void writeContent(String fName, String content) throws IOException {
        FileWriter fout = null;
        try {
            Files.write(Paths.get(fName), content.getBytes(UTF_8));
            chmodFileReadOnly(new File(fName));

        } catch (IOException ioex) {
            Debug.getInstance(SetupConstants.DEBUG_NAME)
                    .error("AMSetupServlet.writeContent: Exception in creating password files:", ioex);
            throw ioex;
        } finally {
            if (fout != null) {
                try {
                    fout.close();
                } catch (Exception ex) {
                    //No handling requried
                }
            }
        }
    }

    /**
     * Change a file to be read only for owner (eg password file on disk that we want to protect)
     *
     * @param f - the File handle to the file
     * @throws IOException if the file does not exist or permissions can not be changed
     */
    public static void chmodFileReadOnly(File f) throws IOException {
        // Tyy to chmod the file to be owner readable only
        if ( !(f.setReadOnly() && f.setReadable(false, false) && f.setReadable(true, true))) {
            // Unable to set permissions...
            // Debug log may not be established right now so we cant really log a message...
            // So we have to ignore this
            // Debug.WARNING("Could not chmod file to to be readonly. Will also try POSIX");
        }
    }

    /**
      * Update Embedded Idrepo instance with new embedded opends isntance.
      */
    private static void  updateEmbeddedIdRepo(String orgName, String configName, String entry) throws SMSException,
            SSOException {
        SSOToken token = AccessController.doPrivileged(AdminTokenAction.getInstance());
        ServiceConfigManager scm = new ServiceConfigManager(token, IdConstants.REPO_SERVICE, "1.0");
        ServiceConfig sc = scm.getOrganizationConfig(orgName, null);
        if (sc != null) {
            ServiceConfig subConfig = sc.getSubConfig(configName);
            if (subConfig != null) {
                Map<String, Set<String>> configMap = subConfig.getAttributes();
                Set<String> vals = configMap.get("sun-idrepo-ldapv3-config-ldap-server");
                vals.add(entry);
                HashMap<String, Set<String>> mp = new HashMap<String, Set<String>>(2);
                mp.put("sun-idrepo-ldapv3-config-ldap-server", vals);
                subConfig.setAttributes(mp);
            }
        }
    }

    /**
     * Update platform server list and Organization alias
     */
    private static void updatePlatformServerList(String serverURL, String hostName) throws SMSException, SSOException {
        SSOToken token = getAdminSSOToken();
        ServiceSchemaManager ssm = new ServiceSchemaManager("iPlanetAMPlatformService", token);
        ServiceSchema ss = ssm.getGlobalSchema();
        AttributeSchema as = ss.getAttributeSchema("iplanet-am-platform-server-list");
        Set<String> values = as.getDefaultValues();
        if (!isInPlatformList(values, serverURL)) {
            String instanceName = getNextAvailableServerId(values);
            values.add(serverURL + "|" + instanceName);
            as.setDefaultValues(values);

            // Update Organization Aliases
            OrganizationConfigManager ocm = new OrganizationConfigManager(token, "/");
        
            Map<String, Object> attrs = ocm.getAttributes("sunIdentityRepositoryService");
            Set<String> origValues = (Set<String>) attrs.get("sunOrganizationAliases");
            if (!origValues.contains(hostName)) {
                values = new HashSet<String>();
                values.add(hostName);
                ocm.addAttributeValues("sunIdentityRepositoryService", "sunOrganizationAliases", values);
            }
        }
    }

    private static String getNextAvailableServerId(Set<String> values) {
        int maxNumber = 1;

        for (String item : values) {
            int index1 = item.indexOf('|');

            if (index1 != -1) {
                int index2 = item.indexOf('|', index1 + 1);
                item = index2 == -1 ? item.substring(index1 + 1) : item.substring(index1 + 1, index2);

                try {
                    int n = Integer.parseInt(item);
                    if (n > maxNumber) {
                        maxNumber = n;
                    }
                } catch (NumberFormatException nfe) {
                    // Ignore and continue
                }
            }
        }
        String instanceName = Integer.toString(maxNumber + 1);
        
        if (instanceName.length() == 1) {
            instanceName = "0" + instanceName;
        }
        
        return instanceName;
    }
    
    private static boolean isInPlatformList(Set values, String hostname) {
        boolean found = false;
        for (Iterator items = values.iterator(); items.hasNext() && !found;) {
            String item = (String) items.next();
            int idx = item.indexOf('|');
            if (idx != -1) {
                String svr = item.substring(0, idx);
                found = svr.equals(hostname);
            }
        }
        return found;
    }
    
    private static boolean isAgentServiceLoad(SSOToken token) {
        try {
            new ServiceSchemaManager("AgentService", token);
            return true;
        } catch (SSOException ex) {
            return false;
        } catch (SMSException ex) {
            return false;
        }
    }

    private static void createDemoUser() 
        throws IdRepoException, SSOException {
        SetupProgress.reportStart("configurator.progress.create.demo.user", null);
        Map<String, Set<String>> attributes = new HashMap<String, Set<String>>();
        attributes.put("sn", CollectionUtils.asSet("demo"));
        attributes.put("cn", CollectionUtils.asSet("demo"));
        attributes.put("userpassword", CollectionUtils.asSet("changeit"));
        attributes.put("inetuserstatus", CollectionUtils.asSet("Active"));
        try {
            AMIdentityRepository amir = new AMIdentityRepository(getAdminSSOToken(), "/");
            amir.createIdentity(IdType.USER, "demo", attributes);
        } catch (IdRepoException e) {
            Debug.getInstance(SetupConstants.DEBUG_NAME).error("AMSetupServlet.createDemoUser", e);
            throw e;
        } catch (SSOException e) {
            Debug.getInstance(SetupConstants.DEBUG_NAME).error("AMSetupServlet.createDemoUser", e);
            throw e;
        }
        SetupProgress.reportEnd("emb.done", null);
    }

    /**
     * Creates Identities for WS Security
     *
     * @param serverURL URL at which OpenAM is configured.
     */
    private static void createIdentitiesForWSSecurity(String serverURL, String deployuri) throws IdRepoException,
            SSOException {
        SSOToken token = getAdminSSOToken();
        
        if (!isAgentServiceLoad(token)) {
            return;
        }
        
        SetupProgress.reportStart("configurator.progress.create.wss.agents", null);
        AMIdentityRepository idrepo = new AMIdentityRepository(token, "/");
        Map<String, String> config = new HashMap<String, String>();

        // Add WSC configuration
        config.put("sunIdentityServerDeviceStatus", "Active");
        config.put("SecurityMech", "urn:sun:wss:security:null:UserNameToken");
        config.put("UserCredential", "UserName:test|UserPassword:test");
        config.put("useDefaultStore", "true");
        config.put("privateKeyAlias", "test");
        config.put("publicKeyAlias", "test");
        config.put("isRequestSign", "true");
        config.put("keepSecurityHeaders", "true");
        config.put("WSPEndpoint", "default");
        config.put("EncryptionAlgorithm", "AES");
        config.put("EncryptionStrength", "128");
        config.put("SigningRefType", "DirectReference");
        config.put("DnsClaim", "wsc");
        config.put("SignedElements", "Body,SecurityToken,Timestamp,To,From,ReplyTo,Action,MessageID");
        config.put("AgentType", "WSCAgent");
        createAgent(token, idrepo, "wsc", "wsc", "WSC", "", config);

        // Add WSP configuration
        config.remove("AgentType");
        config.put("AgentType", "WSPAgent");
        config.put("DetectMessageReplay", "true");
        config.put("DetectUserTokenReplay", "true");
        config.remove("SecurityMech");
        config.put("SecurityMech", "urn:sun:wss:security:null:UserNameToken,"
                + "urn:sun:wss:security:null:SAML2Token-HK," + "urn:sun:wss:security:null:SAML2Token-SV,"
                + "urn:sun:wss:security:null:X509Token");
        config.remove("DnsClaim");
        config.put("DnsClaim", "wsp");
        createAgent(token, idrepo, "wsp", "wsp", "WSP", "", config);
        config.remove("keepSecurityHeaders");        

        // Add STS Client configuration
        config.remove("AgentType");
        config.put("DnsClaim", "wsc");
        config.put("AgentType", "STSAgent");
        config.remove("SecurityMech");
        config.remove("keepSecurityHeaders");
        config.remove("DetectMessageReplay");
        config.remove("DetectUserTokenReplay");
        config.remove("WSPEndpoint");
        config.put("SecurityMech", "urn:sun:wss:security:null:X509Token");
        config.put("STSEndpoint", serverURL + deployuri + "/sts");
        config.put("STSMexEndpoint", serverURL + deployuri + "/sts/mex");
        config.put("WSTrustVersion", "1.3");
        config.put("KeyType", "PublicKey");
        createAgent(token, idrepo, "SecurityTokenService", "SecurityTokenService", "STS", "", config);
        config.remove("KeyType");

        // Add Agent Authenticator configuration
        Map<String, String> configAgentAuth = new HashMap<String, String>();
        configAgentAuth.put("AgentType", "SharedAgent");
        configAgentAuth.put("sunIdentityServerDeviceStatus", "Active");
        configAgentAuth.put("AgentsAllowedToRead", "wsc,wsp,SecurityTokenService");
        createAgent(token, idrepo, "agentAuth", "changeit", "Agent_Authenticator", "", configAgentAuth);
        
        SetupProgress.reportEnd("emb.done", null);
    }


    private static void createAgent(SSOToken adminToken, AMIdentityRepository idrepo, String name, String password,
            String type, String desc, Map<String, String> config) throws IdRepoException, SSOException {
        AMIdentity amid = new AMIdentity(adminToken, name, IdType.AGENTONLY, "/", null);
        if (!amid.isExists()) {
            Map<String, Set<String>> attributes = new HashMap<String, Set<String>>();

            Set<String> values = new HashSet<String>();
            values.add(password);
            attributes.put("userpassword", values);

            for (String key : config.keySet()) {
                String value = config.get(key);
                values = new HashSet<String>();
                if (value.contains(",")) {
                    StringTokenizer st = new StringTokenizer(value, ",");
                    while (st.hasMoreTokens()) {
                        values.add(st.nextToken());
                    }
                } else {
                    values.add(value);
                }
                attributes.put(key, values);
            }

            idrepo.createIdentity(IdType.AGENTONLY, name, attributes);
        }
    }

    private static void createMonitoringAuthFile(String basedir, String deployuri) {
        SetupProgress.reportStart("configurator.progress.setup.monitorauthfile", null);
        /*
         *  make sure the basedir + "/" + deployuri + "/lib/registration"
         *  directory exists, and then create the monitoring auth file
         *  there.
         */
        String monAuthFile = basedir + "/" + deployuri + "/openam_mon_auth";
        String encpwd = AccessController.doPrivileged(new EncodeAction("changeit"));
        try {
            File mFileSave = new File(monAuthFile + "~");
            File monFile = new File(monAuthFile);
            // Check for Existing File
            if (monFile.exists()) {
                monFile.renameTo(mFileSave);
            }
            FileWriter fwrtr = new FileWriter (monFile);
            String stout = "demo " + encpwd + "\n";
            fwrtr.write(stout);
            fwrtr.flush();
        } catch (IOException ex) {
            Debug.getInstance(SetupConstants.DEBUG_NAME)
                    .error("AMSetupServlet.createMonitoringAuthFile:failed to create monitoring authentication file");
            SetupProgress.reportEnd("emb.failed", null);
        }
    }

    /**
     * Makes sure that the 'basedir + "/" + deployuri + "/auth/ace/data"' directory exists.
     */
    private static void setupSecurIDDirs(String basedir, String deployuri) {

        String aceDataDir = basedir + "/" + deployuri + "/auth/ace/data";
        File dataAceDir = new File(aceDataDir);
        if (!dataAceDir.mkdirs()) {
            Debug.getInstance(SetupConstants.DEBUG_NAME)
                    .error("AMSetupServlet.setupSecurIDDirs: failed to create SecurID data directory");
        }
    }

    private static void copyAuthSecurIDFiles (String destDir) {
        /*
         * not rsa_api.properties, as it's tagged swapped and
         * written to <configdir>/<uri>/auth/ace/data earlier.
         *
         * if file isn't copied, it's probably because this is
         * an OpenSSO deployment, rather than OpenSSO, so it would
         * just be informational, but at the debug error level.
         * additionally, before some point, the debug stuff can't
         * be invoked.
         */
        try {
            copyCtxFile("/WEB-INF/classes", "log4j.properties", destDir);
        } catch (IOException ioex) {
            Debug.getInstance(SetupConstants.DEBUG_NAME).error("AMSetupServlet.copyAuthSecurIDFiles:", ioex);
        }
    }

    private static boolean copyCtxFile (String srcDir, String file, String destDir) throws IOException {
        InputStream in = getResourceAsStream(servletCtx, srcDir + "/" + file);
        if (in != null) {
            FileOutputStream fos = new FileOutputStream(destDir + "/" + file);
            byte[] b = new byte[2000];
            int len;
            while ((len = in.read(b)) > 0) {
                fos.write(b, 0, len);
            }
            fos.close();
            in.close();
        } else {
            return false;
        }
        return true;
    }
    
    private static void initDSConfigMgr(String str) throws LDAPServiceException {
        ByteArrayInputStream bis = null;
        try {
            bis = new ByteArrayInputStream(str.getBytes());
            DSConfigMgr.initInstance(bis, true);
        } finally {
            if (bis != null) {
                try {
                    bis.close();
                } catch (IOException e) {
                    //ignore
                }
            }
        }
    }

    private static String mapToString(Map<String, Object> map) {
        StringBuilder buff = new StringBuilder();
        for (String key : map.keySet()) {
            buff.append(key).append("=").append((String)map.get(key))
                .append("\n");
        }
        return buff.toString();
    }

    private static String determineOS() {
        String OS_ARCH = System.getProperty("os.arch");
        String OS_NAME = System.getProperty("os.name");
        if (OS_ARCH.toLowerCase().contains(SetupConstants.X86) ||
                OS_ARCH.toLowerCase().contains(SetupConstants.AMD)) {
            if (OS_NAME.toLowerCase().contains(SetupConstants.WINDOWS)) {
                return SetupConstants.WINDOWS;
            } else {
                if (OS_NAME.toLowerCase().contains(SetupConstants.SUNOS)) {
                    return SetupConstants.X86SOLARIS;
                } else {
                    return SetupConstants.LINUX;
                }
            }
        } else {
            return SetupConstants.SOLARIS;
        }
    }

    private static void setLocale(IHttpServletRequest request) {
        Map<String, Object> map = request.getParameterMap();
        String superLocale = (String)map.get("locale");
        if (superLocale != null && superLocale.length() > 0) {
            configLocale = Locale.getLocaleObjFromAcceptLangHeader(superLocale);
        } else {
            String acceptLangHeader = request.getHeader("Accept-Language");
            if (acceptLangHeader != null && acceptLangHeader.length() > 0) {
                configLocale = Locale.getLocaleObjFromAcceptLangHeader(acceptLangHeader);
            } else {
                configLocale = java.util.Locale.getDefault();
            }
        }
        SetupProgress.setLocale(configLocale);
    }
    
    private static void createDotVersionFile(String basedir) throws IOException {
        String version = SystemProperties.get(Constants.AM_VERSION);
        writeToFile(basedir + "/.version", version);
    }
    
    private static boolean isEmbeddedDS() {
        return new File(getBaseDir() + OPENDS_DIR).exists();
    }

    /**
     * Synchronizes embedded replication state with current server list.
     * @return boolean true is sync succeeds else false.
     */
    private static boolean syncServerInfoWithRelication() {
        // We need to execute syn only if we are in Embedded mode
        if (!isEmbeddedDS()) {
            return true;
        }

        try {
            if (getAdminSSOToken() == null) {
                Debug.getInstance(SetupConstants.DEBUG_NAME).error("AMSetupServlet.syncServerInfoWithRelication: "
                        + "Could not sync servers with embedded replication:no admin token");
                return false;
            }
            // Determine which server this is
            String myName = WebtopNaming.getLocalServer();

            // See if we need to execute sync

            // Check if we are already replication with other servers
            Properties props = ServerConfiguration.getServerInstance(adminToken, myName);
            String syncFlag = props.getProperty(Constants.EMBED_SYNC_SERVERS);
            if ("off".equals(syncFlag)) {
                return true;
            }
            // Get server list
            Set<String> serverSet = ServerConfiguration.getServers(adminToken);
            if (serverSet == null) { 
                return true;
            }

            String dsAdminPort = props.getProperty(Constants.DS_ADMIN_PORT);

            Set<String> currServerSet = new CaseInsensitiveHashSet<String>();
            Set<String> currServerDSSet = new CaseInsensitiveHashSet<String>();
            Set<String> currServerDSAdminPortsSet = new CaseInsensitiveHashSet<String>();

            for (String sname : serverSet) {
                Properties p = ServerConfiguration.getServerInstance(adminToken, sname);
                String hname = p.getProperty(Constants.AM_SERVER_HOST);
                String rPort = p.getProperty(Constants.EMBED_REPL_PORT);
                currServerSet.add(hname + ":" + rPort);
                ServerGroup sg = getSMSServerGroup(sname); 
                currServerDSSet.add(hname + ":" + getSMSPort(sg));
                currServerDSAdminPortsSet.add(hname + ":" + p.getProperty(Constants.DS_ADMIN_PORT));
            }

            // Ensure OpenDJ system properties are setup so that it can discover its installation root
            final String embeddedDjInstallRoot = getBaseDir() + "/" + SetupConstants.SMS_OPENDS_DATASTORE;
            for (String property : OpenDJUpgrader.INSTALL_ROOT_PROPERTIES) {
                System.setProperty(property, embeddedDjInstallRoot);
            }

            // Force initialization of embedded DJ configuration with the correct installation root
            if (!ConfigurationFramework.getInstance().isInitialized()) {
                ConfigurationFramework.getInstance().initialize(embeddedDjInstallRoot);
            }

            ServerGroup sGroup = getSMSServerGroup(myName); 
            boolean stats = EmbeddedOpenDS.syncReplicatedServers(currServerSet, dsAdminPort, getSMSPassword(sGroup));
            boolean statd = EmbeddedOpenDS.syncReplicatedDomains(currServerSet, dsAdminPort, getSMSPassword(sGroup));
            boolean statl = EmbeddedOpenDS.syncReplicatedServerList(currServerDSAdminPortsSet, getSMSPort(sGroup),
                    getSMSPassword(sGroup));
            return stats || statd || statl;
        } catch (Exception ex) {
            Debug.getInstance(SetupConstants.DEBUG_NAME).error("AMSetupServlet.syncServerInfoWithRelication: "
                    + "Could not sync servers with embedded replication:", ex);
            return false;
        }
    }

    /**
     * Gets <code>ServerGroup</code> for SMS for specified server
     * @param sname servername of groupo to find.
     * @return <code>ServerGroup</code> instance
     */
    private static ServerGroup getSMSServerGroup(String sname) throws Exception {
        String xml = ServerConfiguration.getServerConfigXML(adminToken, sname);
        ServerConfigXML scc = new ServerConfigXML(xml);
        return scc.getSMSServerGroup() ;
    }
    /**
     * Gets clear password of SMS datastore
     * @param ssg <code>ServerGroup</code> instance representing SMS
     * or Configuration datastore.
     * @return clear password
     */
    private static String getSMSPassword(ServerGroup ssg) throws Exception {
        DirUserObject sduo = (DirUserObject) ssg.dsUsers.get(0);
        String epass = sduo.password;
        return AccessController.doPrivileged(new DecodeAction(epass));
    }
    /**
     * Gets port number of SMS datastore
     * @param ssg <code>ServerGroup</code> instance representing SMS
     * or Configuration datastore.
     * @return port
     */
    private static String getSMSPort(ServerGroup ssg) throws Exception {
        ServerObject sobj = (ServerObject) ssg.hosts.get(0);
        return sobj.port;
    }

    private static void updateReplPortInfo(Map<String, Object> map) {
        try {
            String instanceName = WebtopNaming.getLocalServer();
            Map<String, Object> newValues = new HashMap<String, Object>();
            // Update this instance first...
            newValues.put("com.sun.embedded.replicationport", map.get(SetupConstants.DS_EMB_REPL_REPLPORT1));
            ServerConfiguration.setServerInstance(getAdminSSOToken(), instanceName, newValues);

            // Update remote instance
            instanceName = (String) map.get(SetupConstants.DS_EMB_EXISTING_SERVERID);
            newValues.put("com.sun.embedded.replicationport", map.get(SetupConstants.DS_EMB_REPL_REPLPORT2));
            // Update remote instance ...
            ServerConfiguration.setServerInstance(getAdminSSOToken(), instanceName, newValues);
        } catch (Exception ex ) {
            Debug.getInstance(SetupConstants.DEBUG_NAME).error("AMSetupServlet.updateReplPortInfo: "
                    + "could not add replication port info to SM", ex);
        }
    }

    // Method to convert the domain name to the root suffix.
    // eg., Domain Name amqa.test.com is converted to root suffix
    // DC=amqa,DC=test,DC=com
    private static String dnsDomainToDN(String domainName) {
        StringBuilder buf = new StringBuilder();
        for (String token : domainName.split("\\.")) {
            if (token.isEmpty()) {
                continue;
            } else {
                buf.append(",");
            }
            buf.append("DC=").append(token);
        }
        return buf.toString();
    }

    // Method to get hostname and port number with the
    // provided Domain Name for Active Directory user data store.
    private String[] getLdapHostAndPort(String domainName) throws NamingException, IOException {
        if (!domainName.endsWith(".")) {
            domainName+='.';
        }
        DirContext ictx;
        // Check if domain name is a valid one.
        // The resource record type A is defined in RFC 1035.
        try {
            Hashtable<String, String> env = new Hashtable<String, String>();
            env.put(javax.naming.Context.INITIAL_CONTEXT_FACTORY, "com.sun.jndi.dns.DnsContextFactory");
            ictx = new InitialDirContext(env);
            Attributes attributes = ictx.getAttributes(domainName, new String[]{"A"});
            Attribute attrib = attributes.get("A");
            if (attrib == null) {
                throw new NamingException();
            }
        } catch (NamingException e) {
            // Failed to resolve domainName to A record.
            // throw exception.
            throw e;
        }

        // then look for the LDAP server
        String serverHostName;
        String serverPortStr;
        String ldapServer = "_ldap._tcp." + domainName;
        try {
            // Attempting to resolve ldapServer to SRV record.
            // This is a mechanism defined in MSDN, querying
            // SRV records for _ldap._tcp.DOMAINNAME.
            // and get host and port from domain.
            Attributes attributes = ictx.getAttributes(ldapServer, new String[]{"SRV"});
            Attribute attr = attributes.get("SRV");
            if (attr == null) {
                throw new NamingException();
            }
            String[] srv = attr.get().toString().split(" ");
            String hostNam = srv[3];
            serverHostName = hostNam.substring(0, hostNam.length() -1);
            serverPortStr = srv[2];
        } catch (NamingException e) {
            // Failed to resolve ldapServer to SRV record.
            // throw exception.
            throw e;
        }
       // try to connect to LDAP port to make sure this machine
       // has LDAP service
       int serverPort = Integer.parseInt(serverPortStr);
       try {
           new Socket(serverHostName, serverPort).close();
       } catch (IOException e) {
           throw e;
       }

       String[] hostAndPort = new String[2];
       hostAndPort[0] = serverHostName;
       hostAndPort[1] = serverPortStr;

       return hostAndPort;
   }

    private static void registerListeners() {
        if (isCurrentConfigurationValid()) {
            ServiceLoader<SetupListener> listeners = ServiceLoader.load(SetupListener.class);
            for (SetupListener p : listeners) {
                p.setupComplete();
            }
        }
    }
}<|MERGE_RESOLUTION|>--- conflicted
+++ resolved
@@ -25,11 +25,7 @@
  * $Id: AMSetupServlet.java,v 1.117 2010/01/20 17:01:35 veiming Exp $
  *
  * Portions Copyrighted 2010-2016 ForgeRock AS.
-<<<<<<< HEAD
- * Portions Copyrighted 2025 3A Systems LLC.
-=======
  * Portions Copyrighted 2017-2025 3A Systems, LLC.
->>>>>>> 9bd857b2
  */
 
 package com.sun.identity.setup;
