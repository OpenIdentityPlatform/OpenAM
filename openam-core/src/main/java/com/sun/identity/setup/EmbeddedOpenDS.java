--- conflicted
+++ resolved
@@ -25,11 +25,7 @@
  * $Id: EmbeddedOpenDS.java,v 1.27 2010/01/15 01:22:39 goodearth Exp $
  *
  * Portions Copyrighted 2010-2016 ForgeRock AS.
-<<<<<<< HEAD
- * Portions Copyrighted 2025 3A Systems LLC.
-=======
  * Portions Copyrighted 2017-2025 3A Systems, LLC.
->>>>>>> 5267cd79
  */
 
 package com.sun.identity.setup;
@@ -69,7 +65,7 @@
 
 import javax.crypto.Cipher;
 import javax.crypto.NoSuchPaddingException;
-import jakarta.servlet.ServletContext;
+import javax.servlet.ServletContext;
 
 import com.google.common.io.ByteStreams;
 import org.forgerock.i18n.LocalizableMessage;
