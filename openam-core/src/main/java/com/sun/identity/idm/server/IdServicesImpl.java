--- conflicted
+++ resolved
@@ -1539,18 +1539,11 @@
                RepoSearchResults results;
                
                Map mappedAttributes = mapAttributeNames(avPairs, cMap);
-<<<<<<< HEAD
                Set mappedReturnAttrs = mapAttributeNames(returnAttrs, cMap);
                
                results = idRepo.search(token, type, crestQuery, maxTime, maxResults, mappedReturnAttrs,
                            returnAllAttrs, filterOp, mappedAttributes, recursive);
-               
-=======
-               
-               results = idRepo.search(token, type, crestQuery, maxTime, maxResults, returnAttrs,
-                           returnAllAttrs, filterOp, mappedAttributes, recursive);
-
->>>>>>> 117b30de
+
                if (idRepo.getClass().getName()
                        .equals(IdConstants.AMSDK_PLUGIN)) {
                    amsdkResults[0][0] = results;
