/*
 * DO NOT ALTER OR REMOVE COPYRIGHT NOTICES OR THIS HEADER.
 *
 * Copyright (c) 2005 Sun Microsystems Inc. All Rights Reserved
 *
 * The contents of this file are subject to the terms
 * of the Common Development and Distribution License
 * (the License). You may not use this file except in
 * compliance with the License.
 *
 * You can obtain a copy of the License at
 * https://opensso.dev.java.net/public/CDDLv1.0.html or
 * opensso/legal/CDDLv1.0.txt
 * See the License for the specific language governing
 * permission and limitations under the License.
 *
 * When distributing Covered Code, include this CDDL
 * Header Notice in each file and include the License file
 * at opensso/legal/CDDLv1.0.txt.
 * If applicable, add the following below the CDDL Header,
 * with the fields enclosed by brackets [] replaced by
 * your own identifying information:
 * "Portions Copyrighted [year] [name of copyright owner]"
 *
 * $Id: AMIdentity.java,v 1.37 2009/11/20 23:52:54 ww203982 Exp $
 *
 * Portions Copyrighted 2011-2016 ForgeRock AS.
 */
package com.sun.identity.idm;

import java.util.Collections;
import java.util.HashMap;
import java.util.HashSet;
import java.util.Iterator;
import java.util.Map;
import java.util.Set;

import org.forgerock.guice.core.InjectorHolder;
import org.forgerock.i18n.LocalizedIllegalArgumentException;
import org.forgerock.openam.auditors.RepoAuditor;
import org.forgerock.openam.ldap.LDAPUtils;
import org.forgerock.opendj.ldap.DN;
import org.forgerock.opendj.ldap.RDN;

import com.iplanet.am.sdk.AMCommonUtils;
import com.iplanet.am.sdk.AMCrypt;
import com.iplanet.am.sdk.AMHashMap;
import com.iplanet.sso.SSOException;
import com.iplanet.sso.SSOToken;
import com.sun.identity.common.CaseInsensitiveHashMap;
import com.sun.identity.common.CaseInsensitiveHashSet;
import com.sun.identity.idm.common.IdRepoUtils;
import com.sun.identity.setup.AMSetupServlet;
import com.sun.identity.shared.Constants;
import com.sun.identity.shared.debug.Debug;
import com.sun.identity.sm.DNMapper;
import com.sun.identity.sm.SMSException;
import com.sun.identity.sm.SchemaType;
import com.sun.identity.sm.ServiceManager;
import com.sun.identity.sm.ServiceNotFoundException;
import com.sun.identity.sm.ServiceSchema;
import com.sun.identity.sm.ServiceSchemaManager;

/**
 * This class represents an Identity which needs to be managed by Access
 * Manager. This identity could exist in multiple repositories, which are
 * configured for a given realm or organization. When any operation is performed
 * from this class, it executes all plugins that are configured for performing
 * that operation. For eg: getAttributes. The application gets access to
 * constructing <code> AMIdentity </code> objects by using
 * <code> AMIdentityRepository
 * </code> interfaces. For example:
 * <p>
 *
 * <PRE>
 *
 * AMIdentityRepository idrepo = new AMIdentityRepository(token, org);
 * AMIdentity id = idrepo.getRealmIdentity();
 *
 * </PRE>
 *
 * The <code>id</code> returned above is the AMIdentity object of the user's
 * single sign-on token passed above. The results obtained from search performed
 * using AMIdentityRepository also return AMIdentity objects. The type of an
 * object can be determined by doing the following:
 * <p>
 *
 * <PRE>
 *
 * IdType type = identity.getType();
 *
 * </PRE>
 *
 * The name of an object can be determined by:
 * <p>
 *
 * <PRE>
 *
 * String name = identity.getName();
 *
 * </PRE>
 *
 * @supported.api
 */

public class AMIdentity {

    private String univIdWithoutDN;

    private final SSOToken token;

    private final String name;

    private final IdType type;

    private final String orgName;

    private Set fullyQualifiedNames;

    private final AMHashMap modMap = new AMHashMap(false);

    private final AMHashMap binaryModMap = new AMHashMap(true);

    protected String univDN = null;
    
    private RepoAuditorFactory auditorFactory;

    /**
     * @supported.api
     *
     * Constructor for the <code>AMIdentity</code> object.
     *
     * @param ssotoken
     *            Single sign on token of the user
     * @throws SSOException
     *             if user's single sign on token is invalid.
     * @throws IdRepoException
     *            if the single sign on token does not have a
     *            a valid universal identifier
     */
    public AMIdentity(SSOToken ssotoken) throws SSOException, IdRepoException {
        this(ssotoken, ssotoken.getProperty(Constants.UNIVERSAL_IDENTIFIER));
    }

    /**
     * @supported.api
     *
     * Constructor for the <code>AMIdentity</code> object.
     *
     * @param ssotoken
     *            Single sign on token to construct the identity
     *            object. Access permission to Identity object
     *            would be based on this user
     * @param universalId
     *            Universal Identifier of the identity.
     *
     * @throws IdRepoException
     *            if the universal identifier is invalid
     *
     */
    public AMIdentity(SSOToken ssotoken, String universalId)
        throws IdRepoException {
        this(universalId == null ? null : LDAPUtils.newDN(universalId), ssotoken);
    }

    public AMIdentity(DN universalId, SSOToken ssotoken) throws IdRepoException {
        this.token = ssotoken;
        // Validate Universal ID
        if (universalId == null || universalId.size() < 3 || !"id".equalsIgnoreCase(LDAPUtils.rdnTypeFromDn(universalId))) {
            // Not a valid UUID since it should have the
            // name, type and realm components
            Object args[] = { universalId };
            throw new IdRepoException(IdRepoBundle.BUNDLE_NAME, IdRepoErrorCode.ILLEGAL_UNIVERSAL_IDENTIFIER, args);
        }

        // Valid UUID, construct rest of the parameters
        univIdWithoutDN = universalId.toString();

        // Check for AMSDK DN
        int index;
        if ((index = univIdWithoutDN.toLowerCase().indexOf(",amsdkdn=")) != -1) {
            // obtain DN and univIdWithoutDN
            univDN = univIdWithoutDN.substring(index + 9);
            univIdWithoutDN = univIdWithoutDN.substring(0, index);
            universalId = DN.valueOf(univIdWithoutDN);
        }
        name = LDAPUtils.unescapeValue(LDAPUtils.rdnValue(universalId.rdn()));
        type = new IdType(LDAPUtils.rdnValue(universalId.parent().rdn()));
        orgName = universalId.parent().parent().toString();
        
    	try {
    		auditorFactory = InjectorHolder.getInstance(RepoAuditorFactory.class);
    	} catch(Throwable e) {}
    }

    /**
     * Constructor for the <code>AMIdentity</code> object.
     *
     * @param token
     *            Single sign on token to construct the identity
     *            object. Access permission to Identity object
     *            would be based on this user
     * @param name
     *            the name associated with this identity.
     * @param type
     *            the <code>IdType</code> of this identity.
     * @param orgName
     *            the organizaton name this identity belongs to.
     * @param amsdkdn
     *            the amsdk name assoicated with this identity if any.
     */
    public AMIdentity(SSOToken token, String name, IdType type, String orgName, String amsdkdn) {
        this(amsdkdn == null ? null : DN.valueOf(amsdkdn), token, name, type, orgName);
    }

    public AMIdentity(DN amsdkdn, SSOToken token, String name, IdType type, String orgName) {
        // check if name is DN with more than one RDN
        if (LDAPUtils.isDN(name, 1)) {
            // escaped name will come in from xxx, but escaped name fails if used in search.
            name = LDAPUtils.rdnValueFromDn(name);
        }

        name = LDAPUtils.unescapeValue(name);

        this.name = name;
        this.type = type;
        this.orgName = DNMapper.orgNameToDN(orgName);
        this.token = token;
        if (amsdkdn != null && amsdkdn.size() > 0) {
            this.univDN = amsdkdn.toString();
        }

        try {
            univIdWithoutDN = LDAPUtils.newDN(this.orgName)
                    .child(new RDN("ou", type.getName()))
                    .child(new RDN("id", LDAPUtils.escapeValue(name)))
                    .toString();
        } catch (LocalizedIllegalArgumentException e) {
            throw new IllegalArgumentException("Cannot parse orgName: " + orgName, e);
        }
    	try {
    		auditorFactory = InjectorHolder.getInstance(RepoAuditorFactory.class);
    	} catch(Throwable e) {}
    }

    // General APIs
    /**
     *
     * Returns the name of the identity.
     *
     * @return Name of the identity
     * @supported.api
     */
    public String getName() {
        String sname = name;
        if (type.equals(IdType.REALM)) {
            // Since '0'th location currently has ContainerDefaultTemplate
            // the 2nd location would have the realm name
            sname = LDAPUtils.rdnValue(DN.valueOf(univIdWithoutDN).parent().parent().rdn());
        }
        return sname;
    }

    /**
     * Returns the Type of the Identity.
     *
     * @return <code>IdType</code> representing the type of this object.
     * @supported.api
     */
    public IdType getType() {
        return type;
    }

    /**
     * Returns the realm for this identity.
     *
     * @return String representing realm name.
     * @supported.api
     */
    public String getRealm() {
        return orgName;
    }

    /**
     * If there is a status attribute configured, then verifies if the identity
     * is active and returns true. This method is only valid for AMIdentity
     * objects of type User and Agent.
     *
     * @return true if the identity is active or if it is not configured for a
     *         status attribute, false otherwise.
     * @throws IdRepoException
     *             If there are repository related error conditions.
     * @throws SSOException
     *             If user's single sign on token is invalid.
     * @supported.api
     */
    public boolean isActive() throws IdRepoException, SSOException {
        IdServices idServices = IdServicesFactory.getDataStoreServices();
        return idServices.isActive(token, type, name, orgName, univDN);
    }

    /**
     * If there is a status attribute configured, then set its status to
     * true or activated state if the parameter active is true.
     * This method is only valid for AMIdentity objects of type User and Agent.
     *
     * @param active The state value to assign to status attribute. The actual
     * value assigned to the status attribute will depend on what is configured
     * for that particular plugin.  If active is true, the status will be
     * assigned the value corresponding to activated.
     * @throws IdRepoException If there are repository related error conditions.
     * @throws SSOException If user's single sign on token is invalid.
     * @supported.api
     */
    public void setActiveStatus(boolean active)
        throws IdRepoException, SSOException {
        IdServices idServices =
            IdServicesFactory.getDataStoreServices();
        RepoAuditor auditor = newAuditor(token, orgName, univIdWithoutDN, Collections.singletonMap("active", this.isActive()));
        
        idServices.setActiveStatus(token, type, name, orgName, univDN, active);
        if(auditor != null) {
        	auditor.auditSetActive(active);
        }
    }

    /**
     * Returns all attributes and values of this identity. This method is only
     * valid for AMIdentity objects of type User, Agent, Group, and Role.
     *
     * @return Map of attribute-values
     * @throws IdRepoException
     *             If there are repository related error conditions.
     * @throws SSOException
     *             If user's single sign on token is invalid.
     * @supported.api
     */
    public Map getAttributes() throws IdRepoException, SSOException {

        IdServices idServices = IdServicesFactory.getDataStoreServices();
        Map attrs = idServices.getAttributes(token, type, name, orgName, univDN);
        if (debug.messageEnabled()) {
            debug.message("AMIdentity.getAttributes all: attrs=" +
                IdRepoUtils.getAttrMapWithoutPasswordAttrs(attrs, null));
        }
        return attrs;
    }

    /**
     * Returns requested attributes and values of this object.
     *
     * This method is only valid for AMIdentity object of type User, Agent,
     * Group, and Role.
     *
     * @param attrNames
     *            Set of attribute names to be read
     * @return Map of attribute-values.
     * @throws IdRepoException
     *             If there are repository related error conditions.
     * @throws SSOException
     *             If user's single sign on token is invalid.
     * @supported.api
     */
    public Map getAttributes(Set attrNames) throws IdRepoException,
            SSOException {

        IdServices idServices = IdServicesFactory.getDataStoreServices();
        Map attrs = idServices.getAttributes(token, type, name, attrNames,
                orgName, univDN, true);
        CaseInsensitiveHashMap caseAttrs = new CaseInsensitiveHashMap(attrs);
        CaseInsensitiveHashMap resultMap = new CaseInsensitiveHashMap();
        Iterator it = attrNames.iterator();
        while (it.hasNext()) {
            String attrName = (String) it.next();
            if (caseAttrs.containsKey(attrName)) {
                resultMap.put(attrName, caseAttrs.get(attrName));
            }
        }

        if (debug.messageEnabled()) {
            debug.message("AMIdentity.getAttributes 6: attrNames=" + attrNames
                    + ";  resultMap=" + resultMap + "; attrs=" + attrs);
        }
        return resultMap;
    }

    /**
     * Returns requested attributes and values of this object.
     *
     * This method is only valid for AMIdentity objects of type User, Agent,
     * Group, and Role.
     *
     * @param attrNames
     *            Set of attribute names to be read
     * @return Map of attribute-values.
     * @throws IdRepoException
     *             If there are repository related error conditions.
     * @throws SSOException
     *             If user's single sign on token is invalid.
     * @supported.api
     */
    public Map getBinaryAttributes(Set attrNames) throws IdRepoException,
            SSOException {

        IdServices idServices = IdServicesFactory.getDataStoreServices();
        return idServices.getAttributes(token, type, name, attrNames, orgName,
                univDN, false);
    }

    /**
     * Returns the values of the requested attribute. Returns an empty set, if
     * the attribute is not set in the object.
     *
     * This method is only valid for AMIdentity objects of type User, Agent,
     * Group, and Role.
     *
     * @param attrName
     *            Name of attribute
     * @return Set of attribute values.
     * @throws IdRepoException
     *             if there are repository related error conditions.
     * @throws SSOException
     *             If user's single sign on token is invalid.
     * @supported.api
     */
    public Set getAttribute(String attrName) throws IdRepoException,
            SSOException {

        Set attrNames = new HashSet();
        attrNames.add(attrName);
        IdServices idServices = IdServicesFactory.getDataStoreServices();
        Map valMap = idServices.getAttributes(token, type, name, attrNames,
                orgName, univDN, true);
        return ((Set) valMap.get(attrName));
    }

    /**
     * Sets the values of attributes. This method should be followed by the
     * method "store" to commit the changes to the Repository.
     * This method is only valid for <code>AMIdentity</code> objects of
     * type User and Agent.
     *
     * @param attrMap is a map of attribute name
     *        <code>(String)</code>
     *        to a <code>Set</code> of attribute values <code>(String)</code>.
     *        It is arranged as:
     *        Map::attrMap -->
     *        Key: String::AttributeName
     *        Value: Set::AttributeValues (Set of String)
     * @throws IdRepoException
     *             If there are repository related error conditions.
     * @throws SSOException
     *             If user's single sign on token is invalid.
     * @supported.api
     */
    public void setAttributes(Map attrMap) throws IdRepoException, SSOException
    {
        modMap.copy(attrMap);
    }

    /**
     * Changes password for the identity.
     *
     * @param oldPassword old password
     * @param newPassword new password
     * @throws IdRepoException If there are repository related error conditions.
     * @throws SSOException If user's single sign on token is invalid.
     * @supported.api
     */
    public void changePassword(String oldPassword, String newPassword)
        throws IdRepoException, SSOException {

        IdServices idServices = IdServicesFactory.getDataStoreServices();
        idServices.changePassword(token, type, name, oldPassword,
            newPassword, orgName, getDN());
        
        RepoAuditor auditor = newAuditor(token, orgName, univIdWithoutDN, null);
        if(auditor != null) {
        	auditor.auditSetPassword();
        }
    }

    /**
     * Set the values of binary attributes. This method should be followed by
     * the method "store" to commit the changes to the Repository
     *
     * This method is only valid for AMIdentity objects of type User and Agent.
     *
     * @param attrMap
     *            Map of attribute-values to be set in the repository or
     *            repositories (if multiple plugins are configured for "edit").
     * @throws IdRepoException
     *             If there are repository related error conditions.
     * @throws SSOException
     *             If user's single sign on token is invalid.
     * @supported.api
     */
    public void setBinaryAttributes(Map attrMap) throws IdRepoException,
            SSOException {
        binaryModMap.copy(attrMap);
    }

    /**
     * Removes the attributes from the identity entry. This method should be
     * followed by a "store" to commit the changes to the Repository.
     *
     * This method is only valid for AMIdentity objects of type User and Agent.
     *
     * @param attrNames
     *            Set of attribute names to be removed
     * @throws IdRepoException
     *             If there are repository related error conditions.
     * @throws SSOException
     *             If the user's single sign on token is invalid
     * @supported.api
     */
    public void removeAttributes(Set attrNames) throws IdRepoException,
            SSOException {
        if (attrNames == null || attrNames.isEmpty()) {
            throw new IdRepoException(IdRepoBundle.BUNDLE_NAME, IdRepoErrorCode.ILLEGAL_ARGUMENTS, null);
        }

        boolean agentflg = getType().equals(IdType.AGENTONLY);
        if (agentflg) {
            IdServices idServices = IdServicesFactory.getDataStoreServices();
            idServices.removeAttributes(token, type, name, attrNames,
                orgName, null);
            Iterator it = attrNames.iterator();
            while (it.hasNext()) {
                String attr = (String) it.next();
                modMap.remove(attr);
            }
        } else {
            Iterator it = attrNames.iterator();
            while (it.hasNext()) {
                String attr = (String) it.next();
                modMap.put(attr, Collections.EMPTY_SET);
            }
        }
        
        RepoAuditor auditor = newAuditor(token, orgName, univIdWithoutDN, null);
        if(auditor != null) {
        	auditor.auditRemoveAttributes((String[]) attrNames.toArray(new String[] {}));
        }
    }

    /**
     * Stores the attributes of the object.
     *
     * This method is only valid for AMIdentity objects of type User and Agent.
     *
     * @throws IdRepoException
     *             If there are repository related error conditions.
     * @throws SSOException
     *             If user's single sign on token is invalid.
     * @supported.api
     */
    public void store() throws IdRepoException, SSOException {
        IdServices idServices = IdServicesFactory.getDataStoreServices();
 
        RepoAuditor auditor = newAuditor(token, orgName, univIdWithoutDN, null);
        
        if (modMap != null && !modMap.isEmpty()) {
            idServices.setAttributes(token, type, name, modMap, false, orgName,
                    univDN, true);
            if(auditor != null && modMap != null && !modMap.isEmpty()) {
            	auditor.auditModify(modMap);
            }
            modMap.clear();
        }
        if (binaryModMap != null && !binaryModMap.isEmpty()) {
            idServices.setAttributes(token, type, name, binaryModMap, false,
                    orgName, univDN, false);
            if(auditor != null && binaryModMap != null && !binaryModMap.isEmpty()) {
            	auditor.auditModify(binaryModMap);
            }
            binaryModMap.clear();
        }
<<<<<<< HEAD

=======
        
        if(auditor != null && modMap != null && !modMap.isEmpty()) {
        	auditor.auditModify(modMap, (String[]) modMap.keySet().toArray());
        }
>>>>>>> 27d812b7
    }

    // SERVICE RELATED APIS

    /**
     * Returns the set of services already assigned to this identity.
     *
     * This method is only valid for AMIdentity object of type User.
     *
     * @return Set of serviceNames
     * @throws IdRepoException
     *             If there are repository related error conditions.
     * @throws SSOException
     *             If user's single sign on token is invalid.
     * @supported.api
     */
    public Set<String> getAssignedServices() throws IdRepoException, SSOException {
        // Get all service names for the type from SMS
        ServiceManager sm;
        try {
            sm = new ServiceManager(token);
        } catch (SMSException smse) {
            debug.error("Error while creating Service manager:", smse);
            throw new IdRepoException(IdRepoBundle.BUNDLE_NAME, IdRepoErrorCode
                    .SERVICE_MANAGER_INITIALIZATION_FAILED, null);
        }
        Map sMap = sm.getServiceNamesAndOCs(type.getName());

        // Get the list of assigned services
        IdServices idServices = IdServicesFactory.getDataStoreServices();
        Set assigned = Collections.EMPTY_SET;
        try {
            assigned = idServices.getAssignedServices(token, type, name, sMap,
                    orgName, univDN);
        } catch (IdRepoException ide) {
            // Check if this is permission denied exception
            if (!ide.getErrorCode().equals(IdRepoErrorCode.ACCESS_DENIED)) {
                throw (ide);
            }
        }
        return (assigned);
    }

    /**
     * Returns all services which can be assigned to this entity.
     *
     * This method is only valid for AMIdentity object of type User.
     *
     * @return Set of service names
     * @throws IdRepoException
     *             if there are repository related error conditions.
     * @throws SSOException
     *             If user's single sign on token is invalid.
     * @supported.api
     */
    public Set<String> getAssignableServices() throws IdRepoException, SSOException {
        // Get all service names for the type from SMS
        ServiceManager sm;
        try {
            sm = new ServiceManager(token);
        } catch (SMSException smse) {
            throw new IdRepoException(IdRepoBundle.BUNDLE_NAME, IdRepoErrorCode
                    .SERVICE_MANAGER_INITIALIZATION_FAILED, null);
        }
        Map sMap = sm.getServiceNamesAndOCs(type.getName());

        // Get the list of assigned services
        IdServices idServices = IdServicesFactory.getDataStoreServices();
        Set assigned = Collections.EMPTY_SET;
        try {
            assigned = idServices.getAssignedServices(token, type, name, sMap,
                    orgName, univDN);
        } catch (IdRepoException ide) {
            // Check if this is permission denied exception
            if (!ide.getErrorCode().equals(IdRepoErrorCode.ACCESS_DENIED)) {
                throw (ide);
            } else {
                // Return the empty set
                return (assigned);
            }
        }

        // Return the difference
        Set keys = sMap.keySet();
        keys.removeAll(assigned);
        return (keys);

    }

    /**
     * Assigns the service and service related attributes to the identity.
     *
     * This method is only valid for AMIdentity object of type User.
     *
     * @param serviceName
     *            Name of service to be assigned.
     * @param attributes
     *            Map of attribute-values
     * @throws IdRepoException
     *             If there are repository related error conditions.
     * @throws SSOException
     *             If user's single sign on token is invalid.
     * @supported.api
     */
    public void assignService(String serviceName, Map attributes)
            throws IdRepoException, SSOException {

        IdServices idServices = IdServicesFactory.getDataStoreServices();
        Set OCs = getServiceOCs(token, serviceName);
        SchemaType stype;
        Map tMap = new HashMap();
        tMap.put(serviceName, OCs);
        Set assignedServices = idServices.getAssignedServices(token, type,
                name, tMap, orgName, univDN);

        if (assignedServices.contains(serviceName)) {
            Object args[] = { serviceName, type.getName() };
            throw new IdRepoException(IdRepoBundle.BUNDLE_NAME, IdRepoErrorCode.SERVICE_ALREADY_ASSIGNED, args);
        }

        // Validate the service attributes
        try {
            ServiceSchemaManager ssm = new ServiceSchemaManager(serviceName,
                    token);
            ServiceSchema ss = ssm.getSchema(type.getName());

            if (ss != null) {
                // Check if attrMap has cos priority attribute
                // If present, remove it for validating the attributes
                Set cosPriority = (attributes != null) ?
                    (Set)attributes.remove(COS_PRIORITY) : null;
                attributes = ss.validateAndInheritDefaults(attributes, orgName,
                        true);
                if (cosPriority != null) {
                    attributes.put(COS_PRIORITY, cosPriority);
                }
                attributes = AMCommonUtils.removeEmptyValues(attributes);
                stype = ss.getServiceType();
            } else {
                ss = ssm.getSchema(SchemaType.DYNAMIC);
                if (ss == null) {
                    Object args[] = { serviceName };
                    throw new IdRepoException(IdRepoBundle.BUNDLE_NAME, IdRepoErrorCode.UNABLE_GET_SERVICE_SCHEMA,
                            args);
                }
                if (attributes == null) {
                    try {
                        attributes = getServiceConfig(token, serviceName,
                                SchemaType.DYNAMIC);
                    } catch (SMSException smsex) {
                        Object args[] = { serviceName, type.getName() };
                        throw new IdRepoException(IdRepoBundle.BUNDLE_NAME,
                                "451", args);
                    }
                } else {
                    attributes = ss.validateAndInheritDefaults(attributes,
                            orgName, true);
                }
                attributes = AMCommonUtils.removeEmptyValues(attributes);
                stype = SchemaType.DYNAMIC;
            }

            // TODO: Remove this dependency of AMCrypt
            attributes = AMCrypt.encryptPasswords(attributes, ss);
        } catch (SMSException smse) {
            // debug.error here
            Object[] args = { serviceName };
            throw new IdRepoException(IdRepoBundle.BUNDLE_NAME, IdRepoErrorCode.SERVICE_NOT_ASSIGNED, args);
        }

        attributes.put("objectclass", OCs);
        // The protocol for params is to pass the
        // name of the service, and attribute Map containing the
        // OCs to be set and validated attribute map
        idServices.assignService(token, type, name, serviceName, stype,
                attributes, orgName, univDN);
    }

    /**
     * Removes a service from the identity.
     *
     * This method is only valid for AMIdentity object of type User.
     *
     * @param serviceName
     *            Name of service to be removed.
     * @throws IdRepoException
     *             If there are repository related error conditions.
     * @throws SSOException
     *             If user's single sign on token is invalid.
     * @supported.api
     */
    public void unassignService(String serviceName) throws IdRepoException,
            SSOException {
        IdServices idServices = IdServicesFactory.getDataStoreServices();
        Set OCs = getServiceOCs(token, serviceName);

        Map tMap = new HashMap();
        tMap.put(serviceName, OCs);
        Set assignedServices = idServices.getAssignedServices(token, type,
                name, tMap, orgName, univDN);

        if (!assignedServices.contains(serviceName)) {
            Object args[] = { serviceName };
            throw new IdRepoException(IdRepoBundle.BUNDLE_NAME, IdRepoErrorCode.SERVICE_NOT_ASSIGNED, args);
        }

        Map attrMap = new HashMap();
        Set objectclasses = getAttribute("objectclass");
        if (objectclasses != null && !objectclasses.isEmpty()) {
            Set removeOCs = AMCommonUtils.updateAndGetRemovableOCs(
                    objectclasses, OCs);

            try {
                // Get attribute names for USER type only, so plugin knows
                // what attributes to remove.
                Set attrNames = new HashSet();
                ServiceSchemaManager ssm = new ServiceSchemaManager(
                        serviceName, token);
                ServiceSchema uss = ssm.getSchema(type.getName());

                if (uss != null) {
                    attrNames = uss.getAttributeSchemaNames();
                }

                Iterator it = attrNames.iterator();
                while (it.hasNext()) {
                    String a = (String) it.next();
                    attrMap.put(a, Collections.EMPTY_SET);
                }
            } catch (SMSException smse) {
                /*
                 * debug.error( "AMIdentity.unassignService: Caught SM
                 * exception", smse); do nothing
                 */
            }

            attrMap.put("objectclass", removeOCs);
            // The protocol is to pass service Name and Map of objectclasses
            // to be removed from entry.
        }

        idServices.unassignService(token, type, name, serviceName, attrMap,
                orgName, univDN);
    }

    /**
     * Returns attributes related to a service, if the service is assigned to
     * the identity.
     *
     * This method is only valid for AMIdentity object of type User.
     *
     * @param serviceName
     *            Name of the service.
     * @return Map of attribute-values.
     * @throws IdRepoException
     *             if there are repository related error conditions.
     * @throws SSOException
     *             If user's single sign on token is invalid.
     * @supported.api
     */
    public Map<String, Set<String>> getServiceAttributes(String serviceName)
        throws IdRepoException, SSOException {
        Set attrNames = getServiceAttributesName(serviceName);

        IdServices idServices =
            IdServicesFactory.getDataStoreServices();
        if (debug.messageEnabled()) {
            debug.message("AMIdentity.getServiceAttributes: attrNames="
                + attrNames + ";  orgName=" + orgName + ";  univDN=" + univDN);
       }
        return idServices.getServiceAttributes(token, type, name, serviceName, attrNames, orgName, univDN);
    }


    /**
     * Returns attributes related to a service, if the service is assigned
     * to the identity.
     *
     * This method is only valid for AMIdentity object of type User.
     *
     * @param serviceName Name of the service.
     * @return Map of attribute-values in array of byte.
     * @throws IdRepoException if there are repository related error conditions.
     * @throws SSOException If user's single sign on token is invalid.
     * iPlanet-PUBLIC-METHOD
     */
    public Map getBinaryServiceAttributes(String serviceName)
        throws IdRepoException, SSOException {
        Set attrNames = getServiceAttributesName(serviceName);

        IdServices idServices =
            IdServicesFactory.getDataStoreServices();
        if (debug.messageEnabled()) {
            debug.message("AMIdentity.getBinaryServiceAttributes: attrNames="
                + attrNames + ";  orgName=" + orgName + ";  univDN=" + univDN);
        }
        return idServices.getBinaryServiceAttributes(token, type, name,
            serviceName, attrNames, orgName, univDN);
    }


    /**
     * Returns attributes related to a service, if the service is assigned
     * to the identity.
     *
     * This method is only valid for AMIdentity object of type User.
     *
     * @param serviceName Name of the service.
     * @return Map of attribute-values.
     * @throws IdRepoException if there are repository related error conditions.
     * @throws SSOException If user's single sign on token is invalid.
     * @supported.api
     */
    public Map getServiceAttributesAscending(String serviceName)
        throws IdRepoException, SSOException {
        Set attrNames = getServiceAttributesName(serviceName);

        IdServices idServices =
            IdServicesFactory.getDataStoreServices();
        if (debug.messageEnabled()) {
            debug.message("AMIdentity.getServiceAttributesAscending: "
                + "attrNames=" + attrNames + ";  orgName=" + orgName
                + ";  univDN=" + univDN);
        }
        return idServices.getServiceAttributesAscending(token, type, name,
            serviceName, attrNames, orgName, univDN);
    }


    /**
     * Set attributes related to a specific service. The assumption is that the
     * service is already assigned to the identity. The attributes for the
     * service are validated against the service schema.
     *
     * This method is only valid for AMIdentity object of type User.
     *
     * @param serviceName
     *            Name of the service.
     * @param attrMap
     *            Map of attribute-values.
     * @throws IdRepoException
     *             If there are repository related error conditions.
     * @throws SSOException
     *             If user's single sign on token is invalid.
     * @supported.api
     */
    public void modifyService(String serviceName, Map attrMap)
            throws IdRepoException, SSOException {
        IdServices idServices = IdServicesFactory.getDataStoreServices();
        Set OCs = getServiceOCs(token, serviceName);
        SchemaType stype;
        Map tMap = new HashMap();
        tMap.put(serviceName, OCs);
        Set assignedServices = idServices.getAssignedServices(token, type,
                name, tMap, orgName, univDN);
        if (!assignedServices.contains(serviceName)) {
            Object args[] = { serviceName };
            throw new IdRepoException(IdRepoBundle.BUNDLE_NAME, IdRepoErrorCode.SERVICE_NOT_ASSIGNED, args);
        }

        // Check if attrMap has cos priority attribute
        // If present, remove it for validating the attributes
        boolean hasCosPriority = (new CaseInsensitiveHashSet(
            attrMap.keySet()).contains(COS_PRIORITY));
        Object values = null;
        if (hasCosPriority) {
             attrMap = new CaseInsensitiveHashMap(attrMap);
             values = attrMap.remove(COS_PRIORITY);
        }

        // Validate the attributes
        try {
            ServiceSchemaManager ssm = new ServiceSchemaManager(serviceName,
                    token);
            ServiceSchema ss = ssm.getSchema(type.getName());
            if (ss != null) {
                attrMap = ss.validateAndInheritDefaults(attrMap, false);
                stype = ss.getServiceType();
            } else if ((ss = ssm.getSchema(SchemaType.DYNAMIC)) != null) {
                 attrMap = ss.validateAndInheritDefaults(attrMap, false);
                 stype = SchemaType.DYNAMIC;
            } else {
                 Object args[] = { serviceName };
                 throw new IdRepoException(IdRepoBundle.BUNDLE_NAME,
                         IdRepoErrorCode.UNABLE_GET_SERVICE_SCHEMA, args);
            }
        } catch (SMSException smse) {
            // debug.error
            Object args[] = { serviceName };
            throw new IdRepoException(IdRepoBundle.BUNDLE_NAME, IdRepoErrorCode.DATA_INVALID_FOR_SERVICE, args);
        }

        // Add COS priority if present
        if (hasCosPriority) {
            attrMap.put(COS_PRIORITY, values);
        }

        // modify service attrs
        if (debug.messageEnabled()) {
            debug.message("AMIdentity.modifyService befre idService " +
                "serviceName=" + serviceName + ";  attrMap=" + attrMap);
        }
        idServices.modifyService(token, type, name, serviceName, stype,
            attrMap, orgName, univDN);
    }


    /**

     * Removes attributes value related to a specific service by
     * setting it to empty.
     * The assumption is that the service is already assigned to
     * the identity. The attributes for the service are validated
     * against the service schema.
     *
     * This method is only valid for <AMIdentity> object of type User.
     *
     * @param serviceName Name of the service.
     * @param attrNames Set of attributes name.
     * @throws IdRepoException If there are repository related error conditions.
     * @throws SSOException If user's single sign on token is invalid.
     * @supported.api
     */
    public void removeServiceAttributes(String serviceName, Set attrNames)
        throws IdRepoException, SSOException {
        Map attrMap = new HashMap(attrNames.size() *2);
        Iterator it = attrNames.iterator();
        while (it.hasNext()) {
            String attrName = (String) it.next();
            attrMap.put(attrName, Collections.EMPTY_SET);
        }
        modifyService(serviceName, attrMap);
    }


    // MEMBERSHIP RELATED APIS
    /**
     * Verifies if this identity is a member of the identity being passed.
     *
     * This method is only valid for AMIdentity objects of type Role, Group and
     * User.
     *
     * @param identity
     *            <code>AMIdentity</code> to check membership with
     * @return true if this Identity is a member of the given Identity
     * @throws IdRepoException
     *             if there are repository related error conditions.
     * @throws SSOException
     *             if user's single sign on token is invalid.
     * @supported.api
     */
    public boolean isMember(AMIdentity identity) throws IdRepoException,
            SSOException {
        boolean ismember = false;
        IdRepoException idException = null;
        IdServices idServices = IdServicesFactory.getDataStoreServices();
        try {
            //This method should always retrieve all the membership information a user could possibly have (either
            //through the user when memberOf attribute is defined, or through the group using uniquemember attribute),
            //hence there is no need to try to look up the group and query its members to see if this given identity
            //is in that list.
            //Generally speaking, this should be the case for every IdRepo implementation -> when we ask for the user
            //memberships, we should always get all of them for the sake of consistency.
            Set members = idServices.getMemberships(token, getType(),
                    getName(), identity.getType(), orgName, getDN());
            if (members != null && members.contains(identity)) {
                ismember = true;
            } else if (members != null) {
                // Check for fully qualified names or
                // if AM SDK DNs for these identities match
                String dn = identity.getDN();
                Iterator it = members.iterator();
                while (it.hasNext()) {
                    AMIdentity id = (AMIdentity) it.next();
                    if (identity.equals(id)) {
                        ismember = true;
                        break;
                    } else if (dn != null) {
                        String mdn = id.getDN();
                        if ((mdn != null) && mdn.equalsIgnoreCase(dn)) {
                            ismember = true;
                            break;
                        }
                    }
                }
            }

            // If membership is still false, check only the UUID
            // without the amsdkdn
            if (!ismember && members != null && !members.isEmpty()) {
                // Get UUID without amsdkdn for "membership" identity
                String identityDN = identity.getUniversalId();
                String amsdkdn = identity.getDN();
                if ((amsdkdn != null) &&
                    (identityDN.toLowerCase().indexOf(",amsdkdn=") != -1)) {
                    identityDN = identityDN.substring(0, identityDN
                            .indexOf(amsdkdn) - 9);
                }
                // Get UUID without amsdkdn for users memberships
                Iterator it = members.iterator();
                while (it.hasNext()) {
                    AMIdentity id = (AMIdentity) it.next();
                    String idDN = id.getUniversalId();
                    String mdn = id.getDN();
                    if (mdn != null) {
                        int endIdx = idDN.indexOf(mdn) - 9;
                        if (endIdx >= 0) {
                            idDN = idDN.substring(0, endIdx);
                        }
                    }
                    if (idDN.equalsIgnoreCase(identityDN)) {
                        ismember = true;
                        break;
                    }
                }
            }

        } catch (IdRepoException ide) {
            // Save the exception to be used later
            idException = ide;
        }

        if (idException != null) {
            throw (idException);
        }
        return ismember;
    }

    /**
     * @supported.api
     *
     * If membership is supported then add the new identity as a member.
     *
     * @param identity
     *            AMIdentity to be added
     * @throws IdRepoException
     *             if there are repository related error conditions.
     * @throws SSOException
     *             if user's single sign on token is invalid. non-public methods
     */
    public void addMember(AMIdentity identity) throws IdRepoException,
            SSOException {
        IdServices idServices = IdServicesFactory.getDataStoreServices();
        Set members = new HashSet();
        members.add(identity.getName());
        idServices.modifyMemberShip(token, type, name, members, identity
                .getType(), IdRepo.ADDMEMBER, orgName);
    }

    /**
     * @supported.api
     *
     * Removes the identity from this identity's membership.
     *
     * @param identity
     *            AMIdentity to be removed from membership.
     * @throws IdRepoException
     *             if there are repository related error conditions.
     * @throws SSOException
     *             if user's single sign on token is invalid. non-public methods
     */
    public void removeMember(AMIdentity identity) throws IdRepoException,
            SSOException {
        IdServices idServices = IdServicesFactory.getDataStoreServices();
        Set members = new HashSet();
        members.add(identity.getName());
        idServices.modifyMemberShip(token, type, name, members, identity
                .getType(), IdRepo.REMOVEMEMBER, orgName);
    }

    /**
     * @supported.api
     *
     * Removes the identities from this identity's membership.
     *
     * @param identityObjects
     *            Set of AMIdentity objects
     * @throws IdRepoException
     *             if there are repository related error conditions.
     * @throws SSOException
     *             if user's single sign on token is invalid. non-public methods
     */
    public void removeMembers(Set identityObjects) throws IdRepoException,
            SSOException {
        IdServices idServices = IdServicesFactory.getDataStoreServices();
        Set members = new HashSet();
        Iterator it = identityObjects.iterator();

        while (it.hasNext()) {
            AMIdentity identity = (AMIdentity) it.next();
            members.add(identity.getName());
            idServices.modifyMemberShip(token, type, name, members, identity
                    .getType(), IdRepo.REMOVEMEMBER, orgName);
            members = new HashSet();
        }
    }

    /**
     * Return all members of a given identity type of this identity as a Set of
     * AMIdentity objects.
     *
     * This method is only valid for AMIdentity objects of type Group and User.
     *
     * @param mtype
     *            Type of identity objects
     * @return Set of AMIdentity objects that are members of this object.
     * @throws IdRepoException
     *             if there are repository related error conditions.
     * @throws SSOException
     *             if user's single sign on token is invalid.
     * @supported.api
     */
    public Set getMembers(IdType mtype) throws IdRepoException, SSOException {
        IdServices idServices = IdServicesFactory.getDataStoreServices();
        return idServices
                .getMembers(token, type, name, orgName, mtype, getDN());
    }

    /**
     * Returns the set of identities that this identity belongs to.
     *
     * This method is only valid for AMIdentity objects of type User and Role.
     *
     * @param mtype
     *            Type of member identity.
     * @return Set of AMIdentity objects of the given type that this identity
     *         belongs to.
     * @throws IdRepoException
     *             if there are repository related error conditions.
     * @throws SSOException
     *             if user's single sign on token is invalid.
     * @supported.api
     */
    public Set getMemberships(IdType mtype) throws IdRepoException,
            SSOException {
        IdServices idServices = IdServicesFactory.getDataStoreServices();
        return idServices.getMemberships(token, type, name, mtype, orgName,
                getDN());
    }

    /**
     * This method determines if the identity exists and returns true or false.
     *
     * This method is only valid for AMIdentity objects of type User and Agent.
     *
     * @return true if the identity exists or false otherwise.
     * @throws IdRepoException
     *             If there are repository related error conditions.
     * @throws SSOException
     *             If user's single sign on token is invalid.
     * @supported.api
     */
    public boolean isExists() throws IdRepoException, SSOException {
        IdServices idServices = IdServicesFactory.getDataStoreServices();
        return idServices.isExists(token, type, name, orgName);
    }

    /**
     * Returns <code>true</code> if the given object is equal to this object.
     *
     * @param o Object for comparison.
     * @return <code>true</code> if the given object is equal to this object.
     * @supported.api
     */
    @Override
    public boolean equals(Object o) {
        boolean isEqual = false;
        if (o instanceof AMIdentity) {
            AMIdentity compareTo = (AMIdentity) o;
            if (univIdWithoutDN.equalsIgnoreCase(
                compareTo.univIdWithoutDN)) {
                isEqual = true;
            } else if (univDN != null) {
                // check if the amsdkdn match
                String dn = compareTo.getDN();
                if (dn != null && dn.equalsIgnoreCase(univDN)) {
                    isEqual = true;
                }
            }

            if (!isEqual && !type.equals(IdType.REALM) &&
                type.equals(compareTo.getType())) {
                // Check fully qualified names
                Set sfqn = getFullyQualifiedNames();
                Set cfqn = compareTo.getFullyQualifiedNames();
                if ((sfqn != null) && (cfqn != null) &&
                    !sfqn.isEmpty() && !cfqn.isEmpty()) {
                    for (Iterator items = sfqn.iterator();
                        items.hasNext();) {
                        String next = (String)items.next();
                        if (next != null && cfqn.contains(next)) {
                            isEqual = true;
                            break;
                        }
                    }
                }
            }
        }
        return (isEqual);
    }

    /**
     * Non-javadoc, non-public methods
     */
    @Override
    public int hashCode() {
        return (univIdWithoutDN.toLowerCase().hashCode());
    }

    /**
     * Nonjavadoc, non-public methods
     *
     */
    public void setDN(String dn) {
        univDN = dn;
    }

    /**
     * Returns universal distinguished name of this object.
     *
     * @return universal distinguished name of this object.
     */
    public String getDN() {
        return univDN;
    }

    /**
     * Returns the universal identifier of this object.
     *
     * @return String representing the universal identifier of this object.
     * @supported.api
     */
    public String getUniversalId() {
        return univIdWithoutDN;
    }

    /**
     * Returns String representation of the <code>AMIdentity</code>
     * object. It returns universal identifier, orgname, type, etc.
     *
     * @return String representation of the <code>ServiceConfig</code> object.
     */
    @Override
    public String toString() {
        StringBuilder sb = new StringBuilder(100);
        sb.append("AMIdentity object: ").append(univIdWithoutDN);
        if (univDN != null) {
            sb.append("AMSDKDN=").append(univDN);
        }
        return (sb.toString());
    }

    // Returns a set of fully qulified names, as returned by DataStores
    protected Set getFullyQualifiedNames() {
        if (fullyQualifiedNames == null) {
            try {
                IdServices idServices =
                    IdServicesFactory.getDataStoreServices();
                fullyQualifiedNames = idServices.getFullyQualifiedNames(
                    token, type, name, orgName);
            } catch (IdRepoException ire) {
                if (debug.messageEnabled()) {
                    debug.message("AMIdentity:getFullyQualifiedNames: " +
                        "got exception: ", ire);
                }
            } catch (SSOException ssoe) {
                if (debug.messageEnabled()) {
                    debug.message("AMIdentity:getFullyQualifiedNames: " +
                        "got exception: ", ssoe);
                }
            }
        }
        return (fullyQualifiedNames);
    }

    private Set getServiceOCs(SSOToken token, String serviceName)
            throws SSOException {
        Set result = new HashSet();
        try {
            if (serviceHasSubSchema(token, serviceName, SchemaType.GLOBAL)) {
                Map attrs = getServiceConfig(token, serviceName,
                        SchemaType.GLOBAL);
                Set vals = (Set) attrs.get("serviceObjectClasses");

                if (vals != null) {
                    result.addAll(vals);
                }
            }
        } catch (SMSException smsex) {
        }

        return result;
    }

    /**
     * Get service default config from SMS
     *
     * @param token
     *            SSOToken a valid SSOToken
     * @param serviceName
     *            the service name
     * @param type
     *            service schema type (Dynamic, Policy etc)
     * @return returns a Map of Default Configuration values for the specified
     *         service.
     */
    private Map getServiceConfig(SSOToken token, String serviceName,
            SchemaType type) throws SMSException, SSOException {
        Map attrMap = null; // Map of attribute/value pairs
        if (type != SchemaType.POLICY) {
            ServiceSchemaManager scm = new ServiceSchemaManager(serviceName,
                    token);
            ServiceSchema gsc = scm.getSchema(type);
            attrMap = gsc.getAttributeDefaults();
        }
        return attrMap;
    }

    /**
     * Returns true if the service has the subSchema. False otherwise.
     *
     * @param token
     *            SSOToken a valid SSOToken
     * @param serviceName
     *            the service name
     * @param schemaType
     *            service schema type (Dynamic, Policy etc)
     * @return true if the service has the subSchema.
     */
    private boolean serviceHasSubSchema(SSOToken token, String serviceName,
            SchemaType schemaType) throws SMSException, SSOException {
        boolean schemaTypeFlg = false;
        try {
            ServiceSchemaManager ssm = new ServiceSchemaManager(serviceName,
                    token);
            Set types = ssm.getSchemaTypes();
            if (debug.messageEnabled()) {
                debug.message("AMServiceUtils.serviceHasSubSchema() "
                        + "SchemaTypes types for " + serviceName + " are: "
                        + types);
            }
            schemaTypeFlg = types.contains(schemaType);
        } catch (ServiceNotFoundException ex) {
            if (debug.warningEnabled()) {
                debug.warning("AMServiceUtils.serviceHasSubSchema() "
                        + "Service does not exist : " + serviceName);
            }
        }
        return (schemaTypeFlg);
    }

    private Set getServiceAttributesName(String serviceName)
        throws IdRepoException, SSOException {
        Set attrNames = Collections.EMPTY_SET;

        try {
            // Get attribute names for USER type only, so plugin knows
            // what attributes to remove.
            attrNames = new HashSet();
            ServiceSchemaManager ssm = new ServiceSchemaManager(
                serviceName, token);
            ServiceSchema uss = ssm.getSchema(type.getName());

            if (uss != null) {
                attrNames = uss.getAttributeSchemaNames();
            }
            // If the identity type is not of role, filteredrole or
            // realm, need to add dynamic attributes also
            if (!(type.equals(IdType.ROLE) || type.equals(IdType.REALM) ||
                type.equals(IdType.FILTEREDROLE))) {
                uss = ssm.getDynamicSchema();
                if (uss != null) {
                    if (attrNames == Collections.EMPTY_SET) {
                        attrNames = uss.getAttributeSchemaNames();
                    } else {
                        attrNames.addAll(uss.getAttributeSchemaNames());
                    }
                }
            } else {
                // Add COS priority attribute
                attrNames.add(COS_PRIORITY);
            }
        } catch (SMSException smse) {
            if (debug.messageEnabled()) {
                debug.message(
                    "AMIdentity.getServiceAttributes: Caught SM exception",
                    smse);
            }
            // just returned whatever we find or empty set
            // if services is not found.
        }

        return attrNames;
    }

    private static Debug debug = Debug.getInstance("amIdm");

    public static String COS_PRIORITY = "cospriority";
    
    private RepoAuditor newAuditor(SSOToken token, String realm, String dn, Map initialState) {
        if (!AMSetupServlet.isCurrentConfigurationValid() || auditorFactory==null) {
            return null;
        }
        if (initialState == null) {
            initialState = new HashMap();
        }

        return auditorFactory.create(token, realm, dn, initialState);
    }
}<|MERGE_RESOLUTION|>--- conflicted
+++ resolved
@@ -576,14 +576,6 @@
             }
             binaryModMap.clear();
         }
-<<<<<<< HEAD
-
-=======
-        
-        if(auditor != null && modMap != null && !modMap.isEmpty()) {
-        	auditor.auditModify(modMap, (String[]) modMap.keySet().toArray());
-        }
->>>>>>> 27d812b7
     }
 
     // SERVICE RELATED APIS
