--- conflicted
+++ resolved
@@ -25,11 +25,7 @@
  * $Id: ServerEditViewBeanBase.java,v 1.3 2008/09/11 16:33:16 veiming Exp $
  *
  * Portions Copyrighted 2011-2015 ForgeRock AS.
-<<<<<<< HEAD
- * Portions Copyrighted 2025 3A Systems LLC.
-=======
  * Portions Copyrighted 2025 3A Systems, LLC.
->>>>>>> 9bd857b2
  */
 
 package com.sun.identity.console.service;
