<?xml version="1.0" encoding="UTF-8"?>
<!--
 * The contents of this file are subject to the terms of the Common Development and
 * Distribution License (the License). You may not use this file except in compliance with the
 * License.
 *
 * You can obtain a copy of the License at legal/CDDLv1.0.txt. See the License for the
 * specific language governing permission and limitations under the License.
 *
 * When distributing Covered Software, include this CDDL Header Notice in each file and include
 * the License file at legal/CDDLv1.0.txt. If applicable, add the following below the CDDL
 * Header, with the fields enclosed by brackets [] replaced by your own identifying
 * information: "Portions copyright [year] [name of copyright owner]".
 *
 * Copyright 2011-2016 ForgeRock AS.
 * Portions copyright 2025 3A Systems LLC.
-->
<project xmlns="http://maven.apache.org/POM/4.0.0" xmlns:xsi="http://www.w3.org/2001/XMLSchema-instance" xsi:schemaLocation="http://maven.apache.org/POM/4.0.0 http://maven.apache.org/maven-v4_0_0.xsd">
    <modelVersion>4.0.0</modelVersion>

    <!-- Parent Project -->
    <parent>
        <groupId>org.openidentityplatform.openam</groupId>
        <artifactId>openam-authentication</artifactId>
<<<<<<< HEAD
        <version>16.0.0-SNAPSHOT</version>
=======
        <version>15.2.3-SNAPSHOT</version>
>>>>>>> d9584911
    </parent>

    <!-- Component Definition -->
    <name>OpenAM OAuth2 Authentication Module</name>
    <description>OpenAM Authentication OAUTH2</description>
    <artifactId>openam-auth-oauth2</artifactId>
    <packaging>jar</packaging>

    <dependencies>
        <dependency>
            <groupId>org.openidentityplatform.openam</groupId>
            <artifactId>openam-auth-common</artifactId>
        </dependency>
        <dependency>
            <groupId>org.openidentityplatform.openam</groupId>
            <artifactId>openam-auth-oidc</artifactId>
        </dependency>
        <dependency>
            <groupId>jakarta.servlet</groupId>
            <artifactId>jakarta.servlet-api</artifactId>
            <scope>provided</scope>
        </dependency>
        <dependency>
            <groupId>org.json</groupId>
            <artifactId>json</artifactId>
        </dependency>
        <dependency>
             <groupId>org.owasp.esapi</groupId>
             <artifactId>esapi</artifactId>
        </dependency>
        <dependency>
            <groupId>org.bouncycastle</groupId>
            <artifactId>bcpkix-jdk18on</artifactId>
            <version>1.81</version>
        </dependency>
		<dependency>
            <groupId>org.mockito</groupId>
            <artifactId>mockito-all</artifactId>
            <scope>test</scope>
        </dependency>
		<dependency>
	      <groupId>org.powermock</groupId>
	      <artifactId>powermock-module-testng</artifactId>
	      <version>1.7.4</version>
	      <scope>test</scope>
	   </dependency>
	   <dependency>
	      <groupId>org.powermock</groupId>
	      <artifactId>powermock-core</artifactId>
	      <version>1.7.4</version>
	      <scope>test</scope>
	   </dependency>
	   <dependency>
	      <groupId>org.powermock</groupId>
	      <artifactId>powermock-api-mockito</artifactId>
	      <version>1.7.4</version>
	      <scope>test</scope>
	   </dependency> 
		
    </dependencies>
</project><|MERGE_RESOLUTION|>--- conflicted
+++ resolved
@@ -22,11 +22,7 @@
     <parent>
         <groupId>org.openidentityplatform.openam</groupId>
         <artifactId>openam-authentication</artifactId>
-<<<<<<< HEAD
         <version>16.0.0-SNAPSHOT</version>
-=======
-        <version>15.2.3-SNAPSHOT</version>
->>>>>>> d9584911
     </parent>
 
     <!-- Component Definition -->
