--- conflicted
+++ resolved
@@ -404,11 +404,7 @@
                             saveAttributes(attributes);
                         }
 
-<<<<<<< HEAD
                         updateAccount(accountProvider, realm, userNames, profileSvcResponse, user, jwtClaims);
-=======
-                        updateAccount(accountProvider, realm, profileSvcResponse, user, jwtClaims);
->>>>>>> 945e83ad
                         //update user attributes
                         
                         storeUsernamePasswd(authenticatedUser, null);
@@ -684,12 +680,9 @@
                 return null;      
             }     
     }
-    
-<<<<<<< HEAD
+
     protected void updateAccount(AccountProvider accountProvider, String realm, Map<String, Set<String>> userNames, String profileSvcResponse,
-=======
-    protected void updateAccount(AccountProvider accountProvider, String realm, String profileSvcResponse,
->>>>>>> 945e83ad
+
             String userPassword, JwtClaimsSet jwtClaims)
             throws AuthLoginException {
 
@@ -698,11 +691,7 @@
             attributes.put("inetuserstatus", CollectionUtils.asSet("Active"));
             AMIdentity userIdentity =
                     accountProvider.searchUser(getAMIdentityRepository(realm),
-<<<<<<< HEAD
                     userNames);
-=======
-                    attributes);
->>>>>>> 945e83ad
             if(userIdentity != null) {
             	try {
             		userIdentity.setAttributes(attributes);
