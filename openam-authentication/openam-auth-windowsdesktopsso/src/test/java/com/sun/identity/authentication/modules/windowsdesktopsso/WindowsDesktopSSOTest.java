/*
 * The contents of this file are subject to the terms of the Common Development and
 * Distribution License (the License). You may not use this file except in compliance with the
 * License.
 *
 * You can obtain a copy of the License at legal/CDDLv1.0.txt. See the License for the
 * specific language governing permission and limitations under the License.
 *
 * When distributing Covered Software, include this CDDL Header Notice in each file and include
 * the License file at legal/CDDLv1.0.txt. If applicable, add the following below the CDDL
 * Header, with the fields enclosed by brackets [] replaced by your own identifying
<<<<<<< HEAD
 * information: "Portions Copyrighted [year] [name of copyright owner]".
 *
 * Copyright 2022-2025 3A-Systems LLC. All rights reserved.
=======
 * information: "Portions copyright [year] [name of copyright owner]".
 *
 * Copyright 2022-2025 3A Systems LLC.
>>>>>>> 9bd857b2
 */

package com.sun.identity.authentication.modules.windowsdesktopsso;

import com.iplanet.am.util.SystemProperties;
import com.sun.identity.authentication.service.AuthD;
import org.apache.commons.io.FileUtils;
import org.apache.commons.lang3.reflect.FieldUtils;
import org.forgerock.guice.core.InjectorHolder;
import org.powermock.api.mockito.PowerMockito;
import org.powermock.core.classloader.annotations.PowerMockIgnore;
import org.powermock.core.classloader.annotations.PrepareForTest;
import org.powermock.modules.testng.PowerMockTestCase;
import org.testng.annotations.AfterMethod;
import org.testng.annotations.BeforeClass;
import org.testng.annotations.Test;

import java.io.File;
import java.io.IOException;
import java.nio.charset.StandardCharsets;
import java.util.ArrayList;
import java.util.Arrays;
import java.util.List;

import static org.testng.Assert.*;

@PrepareForTest({ SystemProperties.class, AuthD.class, InjectorHolder.class})
@PowerMockIgnore({"jdk.internal.reflect.*", "jakarta.servlet.*"})
public class WindowsDesktopSSOTest extends PowerMockTestCase {

    WindowsDesktopSSO windowsDesktopSSO = null;
    @BeforeClass
    public void setup() throws Exception {
        PowerMockito.mockStatic(SystemProperties.class);
        PowerMockito.mockStatic(InjectorHolder.class);
        PowerMockito.mockStatic(AuthD.class);
        windowsDesktopSSO = new WindowsDesktopSSO();
        FieldUtils.writeField(windowsDesktopSSO, "kdcRealm", "sso.openam.org", true);
        FieldUtils.writeField(windowsDesktopSSO, "kdcServer", "sso1.openam.org:sso2.openam.org", true);
    }

    @AfterMethod
    private void tearDown() {
        File file = new File(System.getProperty("java.io.tmpdir")+File.separator+"krb5.conf");
        if(file.exists()) {
            file.delete();
        }
    }

    @Test
    public void testGetUpdatedKrb5ConfigLines() {
       List<String> newLines = windowsDesktopSSO.getUpdatedKrb5ConfigLines(new ArrayList<>());
       assertNotNull(newLines);
    }

    @Test
    public void testGetUpdatedKrb5ConfigLines_newRealm() {
        String existingConfig = "[realms]\n" +
                "old-sso.openam.org = {\n" +
                "     kdc = old-sso1.openam.org\n" +
                "}\n";

        String expected = "[realms]\n" +
                "old-sso.openam.org = {\n" +
                "     kdc = old-sso1.openam.org\n" +
                "}\n" +
                "  SSO.OPENAM.ORG={\n" +
                "    kdc=sso1.openam.org\n" +
                "    kdc=sso2.openam.org\n" +
                "}";

        List<String> existingLines = Arrays.asList(existingConfig.split("\n"));
        List<String> newLines = windowsDesktopSSO.getUpdatedKrb5ConfigLines(existingLines);
        assertNotNull(newLines);
        assertEquals(newLines, Arrays.asList(expected.split("\n")));
    }

    @Test
    public void testGetUpdatedKrb5ConfigLines_kdcChanged() {
        String existingConfig = "[realms]\n" +
                "sso.openam.org = {\n" +
                "     kdc = old-sso1.openam.org\n" +
                "}\n";

        String expected = "[realms]\n" +
                "  SSO.OPENAM.ORG={\n" +
                "    kdc=sso1.openam.org\n" +
                "    kdc=sso2.openam.org\n" +
                "}";

        List<String> existingLines = Arrays.asList(existingConfig.split("\n"));
        List<String> newLines = windowsDesktopSSO.getUpdatedKrb5ConfigLines(existingLines);
        assertEquals(newLines, Arrays.asList(expected.split("\n")));
    }

    @Test
    public void testGetUpdatedKrb5ConfigLines_notChanged() {
        String existingConfig = "[realms]\n" +
                "   sso.openam.org = {\n" +
                "     kdc = sso1.openam.org\n" +
                "     kdc = sso2.openam.org\n" +
                "}";
        List<String> existingLines = Arrays.asList(existingConfig.split("\n"));
        List<String> newLines = windowsDesktopSSO.getUpdatedKrb5ConfigLines(existingLines);
        assertNull(newLines);
    }

    @Test
    public void testCreateUpdateKrb5ConfigFile() throws IOException {
        String expected = "[realms]\n" +
                "  SSO.OPENAM.ORG={\n" +
                "    kdc=sso1.openam.org\n" +
                "    kdc=sso2.openam.org\n" +
                "}";


        File file = new File(System.getProperty("java.io.tmpdir")+File.separator+"krb5.conf");
        if(file.exists()) {
            file.delete();
        }

        windowsDesktopSSO.createUpdateKrb5ConfigFile();
        file = new File(System.getProperty("java.security.krb5.conf"));
        assertTrue(file.exists());
        List<String> content = FileUtils.readLines(file, StandardCharsets.UTF_8);
        assertEquals(content, Arrays.asList(expected.split("\n")));
    }
}<|MERGE_RESOLUTION|>--- conflicted
+++ resolved
@@ -9,15 +9,9 @@
  * When distributing Covered Software, include this CDDL Header Notice in each file and include
  * the License file at legal/CDDLv1.0.txt. If applicable, add the following below the CDDL
  * Header, with the fields enclosed by brackets [] replaced by your own identifying
-<<<<<<< HEAD
- * information: "Portions Copyrighted [year] [name of copyright owner]".
- *
- * Copyright 2022-2025 3A-Systems LLC. All rights reserved.
-=======
  * information: "Portions copyright [year] [name of copyright owner]".
  *
  * Copyright 2022-2025 3A Systems LLC.
->>>>>>> 9bd857b2
  */
 
 package com.sun.identity.authentication.modules.windowsdesktopsso;
