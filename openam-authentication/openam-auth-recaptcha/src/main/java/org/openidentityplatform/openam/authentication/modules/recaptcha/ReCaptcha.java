--- conflicted
+++ resolved
@@ -89,7 +89,7 @@
 	
 	private String verifyUrl = "";
 	
-	private boolean invisible = false;
+	private boolean invisible = true;
 
 	boolean isIPIgnore=false;
 	
@@ -114,10 +114,7 @@
 		
 		verifyUrl = CollectionHelper.getMapAttr(options, "org.openidentityplatform.openam.authentication.modules.recaptcha.ReCaptcha.verifyUrl", "").trim();
 	
-<<<<<<< HEAD
 		invisible = Boolean.parseBoolean(CollectionHelper.getMapAttr(options, "org.openidentityplatform.openam.authentication.modules.recaptcha.ReCaptcha.invisible", "true"));
-=======
-		invisible = Boolean.parseBoolean(CollectionHelper.getMapAttr(options, "org.openidentityplatform.openam.authentication.modules.recaptcha.ReCaptcha.invisible", "false"));
 
 		jsUrl = CollectionHelper.getMapAttr(options, "org.openidentityplatform.openam.authentication.modules.recaptcha.ReCaptcha.jsUrl", "https://www.google.com/recaptcha/api.js").trim();
 		
@@ -138,7 +135,7 @@
         	}catch (Throwable e) {
 	        		debug.error("invalid {}: {}",ipMask,e.getMessage());
 		}
->>>>>>> 80d38ea7
+
 	}
 	
 	boolean userProcessed=false;
