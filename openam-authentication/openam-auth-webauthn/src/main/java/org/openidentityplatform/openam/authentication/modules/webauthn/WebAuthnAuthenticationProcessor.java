--- conflicted
+++ resolved
@@ -11,11 +11,7 @@
  * Header, with the fields enclosed by brackets [] replaced by your own identifying
  * information: "Portions Copyrighted [year] [name of copyright owner]".
  *
-<<<<<<< HEAD
- * Copyright 2024-2025 3A-Systems LLC. All rights reserved.
-=======
  * Copyright 2019-2025 3A-Systems LLC. All rights reserved.
->>>>>>> 9bd857b2
  */
 
 package org.openidentityplatform.openam.authentication.modules.webauthn;
