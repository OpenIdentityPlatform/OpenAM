<?xml version="1.0" encoding="UTF-8"?>
<!--
 * The contents of this file are subject to the terms of the Common Development and
 * Distribution License (the License). You may not use this file except in compliance with the
 * License.
 *
 * You can obtain a copy of the License at legal/CDDLv1.0.txt. See the License for the
 * specific language governing permission and limitations under the License.
 *
 * When distributing Covered Software, include this CDDL Header Notice in each file and include
 * the License file at legal/CDDLv1.0.txt. If applicable, add the following below the CDDL
 * Header, with the fields enclosed by brackets [] replaced by your own identifying
 * information: "Portions copyright [year] [name of copyright owner]".
 *
 * Copyright 2011-2016 ForgeRock AS.
<<<<<<< HEAD
 * Copyright 2019 Open Identity Platform Community.
 * Portions copyright 2025 3A Systems LLC.
=======
 * Portions copyright 2017-2025 3A Systems, LLC
>>>>>>> 9bd857b2
 
-->
<project xmlns="http://maven.apache.org/POM/4.0.0" xmlns:xsi="http://www.w3.org/2001/XMLSchema-instance" xsi:schemaLocation="http://maven.apache.org/POM/4.0.0 http://maven.apache.org/maven-v4_0_0.xsd">
    <modelVersion>4.0.0</modelVersion>

    <!-- Parent Project -->
    <parent>
        <groupId>org.openidentityplatform.openam</groupId>
        <artifactId>openam</artifactId>
        <version>15.2.1-SNAPSHOT</version>
    </parent>

    <!-- Component Definition -->
    <name>OpenAM Server Only</name>
    <description>OpenAM Server Only Component</description>
    <artifactId>openam-server-only</artifactId>
    <packaging>war</packaging>

    <properties>
        <!-- Default settings for standard embedded dj. -->
        <dj.backend.type>je</dj.backend.type>
        <!-- Default settings for the exclusion list to use for creating the opendj zip file. -->
        <exclusion.list.filename>opendj_exclusion_list</exclusion.list.filename>
        <!-- Default folder to use for pulling in third party distribution legal notices. -->
        <third.party.legal.directory>legal</third.party.legal.directory>
        <!-- Default value for whether the build is running in oem mode -->
        <is.oem.build>false</is.oem.build>

        <full.version.information>@VERSION@ Build @REVISION@ (@DATESTAMP@)</full.version.information>
    </properties>

    <!-- Build -->
    <build>
        <finalName>OpenAM-ServerOnly-${project.version}</finalName>
        <plugins>
            <!-- OpenDJ 3.0: Pre-Pre-Packaging Step to download required Pre-Packaging Resources-->
            <plugin>
                <groupId>org.apache.maven.plugins</groupId>
                <artifactId>maven-dependency-plugin</artifactId>
                <executions>
                    <execution>
                        <id>war-pre-packaging</id>
                        <phase>validate</phase>
                        <goals>
                            <goal>copy</goal>
                        </goals>
                        <configuration>
                            <artifactItems>
                                <artifactItem>
                                    <groupId>org.openidentityplatform.opendj</groupId>
                                    <artifactId>opendj-server-legacy</artifactId>
                                    <version>${opendj.server.legacy}</version>
                                    <type>zip</type>
                                </artifactItem>
                            </artifactItems>

                            <outputDirectory>${project.build.directory}</outputDirectory>
                            <overWriteReleases>false</overWriteReleases>
                            <overWriteSnapshots>false</overWriteSnapshots>
                            <overWriteIfNewer>true</overWriteIfNewer>
                        </configuration>
                    </execution>
                    <execution>
                        <id>unpack</id>
                        <phase>validate</phase>
                        <goals>
                            <goal>unpack</goal>
                        </goals>
                        <configuration>
                            <artifactItems>
                                <artifactItem>
                                    <groupId>org.openidentityplatform.openam</groupId>
                                    <artifactId>openam-jaxrpc-schema</artifactId>
                                    <type>jar</type>
                                    <overWrite>false</overWrite>
                                    <outputDirectory>${project.build.directory}/unpacked</outputDirectory>
                                    <includes>jaxrpc/IdentityManagementServices.wsdl</includes>
                                </artifactItem>
                                <artifactItem>
                                    <groupId>org.openidentityplatform.openam</groupId>
                                    <artifactId>openam-ui-ria</artifactId>
                                    <classifier>www</classifier>
                                    <type>zip</type>
                                    <overWrite>false</overWrite>
                                    <outputDirectory>${project.build.directory}/XUI</outputDirectory>
                                    <includes>**/*</includes>
                                </artifactItem>
                                <artifactItem>
                                    <groupId>org.openidentityplatform.openam</groupId>
                                    <artifactId>openam-ui-api</artifactId>
                                    <type>jar</type>
                                    <overWrite>false</overWrite>
                                    <outputDirectory>${project.build.directory}/api</outputDirectory>
                                </artifactItem>
                            </artifactItems>
                        </configuration>
                    </execution>

                    <execution>
                        <id>Copy license</id>
                        <phase>validate</phase>
                        <goals>
                            <goal>copy</goal>
                        </goals>
                        <configuration>
                            <artifactItems>
                                <artifactItem>
                                    <groupId>${license.groupId}</groupId>
                                    <artifactId>${license.artifactId}</artifactId>
                                    <version>${license.version}</version>
                                    <type>txt</type>
                                    <overWrite>true</overWrite>
                                    <outputDirectory>${project.build.directory}/legal-notices</outputDirectory>
                                    <destFileName>license.txt</destFileName>
                                </artifactItem>
                            </artifactItems>
                        </configuration>
                    </execution>
                </executions>
            </plugin>

            <!-- Pre-Packaging step for WAR elements. -->
            <plugin>
                <groupId>org.apache.maven.plugins</groupId>
                <artifactId>maven-antrun-plugin</artifactId>
                <executions>
                    <execution>
                        <id>war-pre-packaging</id>
                        <phase>validate</phase>
                        <configuration>
                            <target>

                                <property name="openam.version" value="${project.version}" />

                                <property name="openam.temp.target" value="${project.build.directory}/openam_TEMP" />

                                <property name="build.class.path" refid="maven.compile.classpath" />
                                <property name="project.basedir" value="./" />

                                <property name="server.resources" value="${project.basedir}/src/main/resources" />

                                <property name="amserver.target.resources.dir" value="${project.build.directory}/classes" />

                                <property name="core.xml.dir" value="${project.basedir}/../openam-core/src/main/resources/xml" />

                                <property name="federation.xml.dir" value="${project.basedir}/../openam-federation/OpenFM/src/main/resources/xml" />

                                <property name="exclusion.list" value="${exclusion.list.filename}" />

                                <property name="is.oem" value="${is.oem.build}" />

                                <ant antfile="${project.basedir}/openam-server-prepare-war.xml">
                                    <target name="openam-server-prepare-war" />
                                </ant>
                            </target>
                        </configuration>
                        <goals>
                            <goal>run</goal>
                        </goals>
                    </execution>
                </executions>
                <dependencies>
                    <dependency>
                        <groupId>ant-contrib</groupId>
                        <artifactId>ant-contrib</artifactId>
                        <version>${ant.contrib.version}</version>
                        <exclusions>
                            <exclusion>
                                <groupId>ant</groupId>
                                <artifactId>ant</artifactId>
                            </exclusion>
                        </exclusions>
                    </dependency>
                </dependencies>
            </plugin>

            <plugin>
                <groupId>org.apache.maven.plugins</groupId>
                <artifactId>maven-war-plugin</artifactId>
                <configuration>
                    <packagingExcludes>
                        WEB-INF/lib/jersey-core-1.1.5.2.jar,
                        WEB-INF/lib/jaxb-api-1.0.6.jar,
                        WEB-INF/lib/jaxb-libs-1.0.6.jar,
                        WEB-INF/lib/jaxb-xjc-1.0.6.jar,
                        WEB-INF/lib/jaxp-api-1.4.2.jar,
                    </packagingExcludes>
                    <archive>
                        <manifestEntries>
                            <Specification-Title>OpenAM Server</Specification-Title>
                            <Specification-Version>${project.version} - ${maven.build.timestamp}</Specification-Version>
                            <Specification-Vendor>Open Identity Platform Community</Specification-Vendor>
                            <Implementation-Title>OpenAM Server</Implementation-Title>
                            <Implementation-Version>${project.version} - ${maven.build.timestamp}
                            </Implementation-Version>
                            <Implementation-Vendor>Open Identity Platform Community</Implementation-Vendor>
                            <Build-Time>${maven.build.timestamp}</Build-Time>
                        </manifestEntries>
                    </archive>
                    <nonFilteredFileExtensions>
                        <!-- Exclude any binary files based upon File Types. -->
                        <nonFilteredFileExtension>bin</nonFilteredFileExtension>
                        <nonFilteredFileExtension>bkf</nonFilteredFileExtension>
                        <nonFilteredFileExtension>bmp</nonFilteredFileExtension>
                        <nonFilteredFileExtension>bz2</nonFilteredFileExtension>
                        <nonFilteredFileExtension>deb</nonFilteredFileExtension>
                        <nonFilteredFileExtension>dll</nonFilteredFileExtension>
                        <nonFilteredFileExtension>dmg</nonFilteredFileExtension>
                        <nonFilteredFileExtension>ear</nonFilteredFileExtension>
                        <nonFilteredFileExtension>exe</nonFilteredFileExtension>
                        <nonFilteredFileExtension>gif</nonFilteredFileExtension>
                        <nonFilteredFileExtension>gz</nonFilteredFileExtension>
                        <nonFilteredFileExtension>gzip</nonFilteredFileExtension>
                        <nonFilteredFileExtension>ico</nonFilteredFileExtension>
                        <nonFilteredFileExtension>jar</nonFilteredFileExtension>
                        <nonFilteredFileExtension>jks</nonFilteredFileExtension>
                        <nonFilteredFileExtension>jceks</nonFilteredFileExtension>
                        <nonFilteredFileExtension>jpg</nonFilteredFileExtension>
                        <nonFilteredFileExtension>jpeg</nonFilteredFileExtension>
                        <nonFilteredFileExtension>lz</nonFilteredFileExtension>
                        <nonFilteredFileExtension>png</nonFilteredFileExtension>
                        <nonFilteredFileExtension>pdf</nonFilteredFileExtension>
                        <nonFilteredFileExtension>rar</nonFilteredFileExtension>
                        <nonFilteredFileExtension>rpm</nonFilteredFileExtension>
                        <nonFilteredFileExtension>tar</nonFilteredFileExtension>
                        <nonFilteredFileExtension>tgz</nonFilteredFileExtension>
                        <nonFilteredFileExtension>war</nonFilteredFileExtension>
                        <nonFilteredFileExtension>zip</nonFilteredFileExtension>
                        <nonFilteredFileExtension>7z</nonFilteredFileExtension>
                        <nonFilteredFileExtension>woff2</nonFilteredFileExtension>
                        <nonFilteredFileExtension>woff</nonFilteredFileExtension>
                        <nonFilteredFileExtension>ttf</nonFilteredFileExtension>
                        <!-- See: http://en.wikipedia.org/wiki/List_of_file_formats -->
                    </nonFilteredFileExtensions>
                    <webResources>
                        <webResource>
                            <directory>${project.build.directory}/XUI/</directory>
                            <includes>
                                <include>**/**</include>
                            </includes>
                            <targetPath>XUI</targetPath>
                            <filtering>true</filtering>
                        </webResource>
                        <webResource>
                            <directory>${project.build.directory}/api/</directory>
                            <includes>
                                <include>**/**</include>
                            </includes>
                            <targetPath>api</targetPath>
                            <filtering>true</filtering>
                        </webResource>
                        <webResource>
                            <directory>${basedir}/src/main/webapp</directory>
                            <includes>
                                <include>**/**</include>
                            </includes>
                            <excludes>
                                <exclude>META-INF</exclude>
                                <exclude>WEB-INF</exclude>
                                <exclude>com_sun_web_ui/images</exclude>
                            </excludes>
                            <targetPath />
                            <filtering>true</filtering>
                        </webResource>
                        <webResource>
                            <directory>${basedir}/src/main/webapp/com_sun_web_ui/images</directory>
                            <includes>
                                <include>**/**</include>
                            </includes>
                            <targetPath>com_sun_web_ui/images</targetPath>
                            <filtering>false</filtering>
                        </webResource>
                        <webResource>
                            <directory>${project.basedir}/src/main/webapp/WEB-INF</directory>
                            <includes>
                                <include>**/**</include>
                            </includes>
                            <targetPath>WEB-INF</targetPath>
                            <filtering>true</filtering>
                        </webResource>
                        <webResource>
                            <!-- Copy all licenses into the legal-notices directory. -->
                            <directory>${project.build.directory}/legal-notices</directory>
                            <includes>
                                <include>**/**</include>
                            </includes>
                            <targetPath>legal-notices</targetPath>
                        </webResource>
                        <webResource>
                            <!-- Copy all third-party licences too. -->
                            <directory>${project.parent.basedir}/${third.party.legal.directory}</directory>
                            <includes>
                                <include>**/**</include>
                            </includes>
                            <targetPath>legal-notices</targetPath>
                        </webResource>
                        <webResource>
                            <!-- More third party licenses... -->
                            <directory>${project.parent.basedir}/</directory>
                            <includes>
                                <include>LICENSE.md</include>
                            </includes>
                            <targetPath>legal-notices</targetPath>
                        </webResource>
                        <webResource>
                            <directory>${project.basedir}/../openam-federation/OpenFM/src/main/wsdl</directory>
                            <includes>
                                <include>*.wsdl</include>
                                <include>*.xsd</include>
                            </includes>
                            <targetPath>WEB-INF/wsdl</targetPath>
                            <filtering>false</filtering>
                        </webResource>
                        <webResource>
                            <directory>${project.basedir}/../openam-schema/openam-idsvcs-schema/src/main/resources/xml
                            </directory>
                            <includes>
                                <include>*.wsdl</include>
                            </includes>
                            <targetPath>WEB-INF/wsdl</targetPath>
                            <filtering>false</filtering>
                        </webResource>
                        <webResource>
                            <directory>${project.build.directory}/unpacked/jaxrpc
                            </directory>
                            <includes>
                                <include>IdentityManagementServices.wsdl</include>
                            </includes>
                            <targetPath>WEB-INF/wsdl</targetPath>
                            <filtering>true</filtering>
                        </webResource>
                        <webResource>
                            <directory>${project.basedir}/../openam-federation/OpenFM/src/main/resources/xml/wss
                            </directory>
                            <includes>
                                <include>sun-jaxws.xml</include>
                            </includes>
                            <targetPath>WEB-INF</targetPath>
                            <filtering>false</filtering>
                        </webResource>
                        <webResource>
                            <!-- This pickup the remaining moved elements build from the
                                 "openam-server-prepare-war"
                                 step from a Temp Area -->
                            <directory>${project.build.directory}/openam_TEMP
                            </directory>
                            <includes>
                                <include>**/**</include>
                            </includes>
                            <targetPath />
                            <filtering>false</filtering>
                        </webResource>
                        <webResource>
                            <directory>${project.basedir}/../openam-sts/openam-rest-sts/src/main/resources
                            </directory>
                            <includes>
                                <include>stsstore.jks</include>
                            </includes>
                            <targetPath>WEB-INF/classes</targetPath>
                            <filtering>false</filtering>
                        </webResource>
                        <webResource>
                            <directory>${project.basedir}/../openam-audit/openam-audit-configuration/src/main/resources</directory>
                            <includes>
                                <include>audit.properties</include>
                            </includes>
                            <targetPath>WEB-INF/classes</targetPath>
                            <filtering>false</filtering>
                        </webResource>
                        <webResource>
                            <directory>${project.basedir}/../openam-selfservice/src/main/resources</directory>
                            <includes>
                                <include>selfService*.properties</include>
                            </includes>
                            <targetPath>WEB-INF/classes</targetPath>
                            <filtering>false</filtering>
                        </webResource>
                        <!-- OpenDJ 3.0 Copy in an internal dependency needed by OpenAM -->
                        <webResource>
                            <directory>${project.build.directory}/repackage-opendj/opendj/lib</directory>
                            <includes>
                                <include>opendj-je-backend.jar</include>
                                <include>quicksetup.jar</include>
                            </includes>
                            <targetPath>WEB-INF/lib</targetPath>
                            <filtering>false</filtering>
                        </webResource>
                    </webResources>
                </configuration>

            </plugin>

            <plugin>
                <groupId>org.apache.maven.plugins</groupId>
                <artifactId>maven-javadoc-plugin</artifactId>
                <configuration>
                    <skip>true</skip>
                </configuration>
            </plugin>
            <plugin>
                <groupId>org.apache.maven.plugins</groupId>
                <artifactId>maven-resources-plugin</artifactId>
                <executions>
                    <execution>
                        <id>copy-resources</id>
                        <phase>generate-resources</phase>
                        <goals>
                            <goal>copy-resources</goal>
                        </goals>
                        <configuration>
                            <outputDirectory>${project.build.outputDirectory}</outputDirectory>
                            <resources>
                                <resource>
                                    <directory>src/main/resources/services</directory>
                                    <includes>
                                        <include>amAuth.xml</include>
                                    </includes>
                                </resource>
                            </resources>
                        </configuration>
                    </execution>
                </executions>
            </plugin>
        </plugins>

        <resources>
            <resource>
                <filtering>true</filtering>
                <directory>src/main/resources</directory>
                <includes>
                    <include>**/*</include>
                </includes>
                <excludes>
                    <exclude>config/**</exclude>
                    <exclude>locale/**</exclude>
                    <exclude>federation-locale/**</exclude>
                    <exclude>openfm-locale/**</exclude>
                    <exclude>services/**</exclude>
                    <exclude>UI/**</exclude>
                    <exclude>*.conf</exclude>
                </excludes>
            </resource>
            <resource>
                <filtering>true</filtering>
                <directory>src/main/resources/config</directory>
                <includes>
                    <include>serviceNames.properties</include>
                </includes>
                <targetPath>${project.build.directory}/classes</targetPath>
            </resource>
            <resource>
                <filtering>true</filtering>
                <directory>src/main/resources</directory>
                <includes>
                    <include>AMConfig.properties</include>
                </includes>
            </resource>
        </resources>
    </build>

    <profiles>
        <profile>
            <id>with-oem</id>
            <properties>
                <exclusion.list.filename>opendj_oem_exclusion_list</exclusion.list.filename>
                <third.party.legal.directory>legal-oem</third.party.legal.directory>
                <is.oem.build>true</is.oem.build>
            </properties>
        </profile>
        <profile>
            <id>precompile-jsps</id>
            <build>
                <plugins>
                    <plugin>
                        <groupId>org.eclipse.jetty</groupId>
                        <artifactId>jetty-jspc-maven-plugin</artifactId>
                        <version>${jetty.jspc.version}</version>
                        <executions>
                            <execution>
                                <id>jspc</id>
                                <goals>
                                    <goal>jspc</goal>
                                </goals>
                                <configuration>
                                    <!-- Exclude JSPs with known compilation issues: -->
                                    <excludes>**/ButtonFrame.jsp,**/Masthead.jsp,**/Version.jsp,
                                        **/userconsole.jsp</excludes>
                                </configuration>
                            </execution>
                        </executions>
                    </plugin>

                </plugins>
            </build>
        </profile>
        <profile>
            <id>forgerock-dev</id>
            <dependencies>
                <dependency>
                    <groupId>org.openidentityplatform.openam</groupId>
                    <artifactId>openam-time-travel</artifactId>
                </dependency>
            </dependencies>
        </profile>
        <profile>
            <id>suppress-upgrade</id>
            <properties>
                <full.version.information />
            </properties>
        </profile>
    </profiles>

    <dependencies>
        <!-- Embedded OpenDJ Dependencies -->
        <dependency>
            <groupId>org.openidentityplatform.opendj</groupId>
            <artifactId>opendj-server</artifactId>
        </dependency>
        <dependency>
            <groupId>org.openidentityplatform.opendj</groupId>
            <artifactId>opendj-core</artifactId>
        </dependency>
        <dependency>
            <groupId>org.openidentityplatform.opendj</groupId>
            <artifactId>opendj-grizzly</artifactId>
        </dependency>
        <dependency>
            <groupId>org.openidentityplatform.opendj</groupId>
            <artifactId>opendj-server-legacy</artifactId>
        </dependency>

        <dependency>
            <groupId>org.openidentityplatform.openam</groupId>
            <artifactId>openam-http</artifactId>
        </dependency>
        <dependency>
            <groupId>org.openidentityplatform.commons.http-framework</groupId>
            <artifactId>servlet</artifactId>
        </dependency>

        <dependency>
            <groupId>org.openidentityplatform.openam</groupId>
            <artifactId>openam-ui-ria</artifactId>
            <type>zip</type>
            <classifier>www</classifier>
        </dependency>

        <dependency>
            <groupId>org.openidentityplatform.openam</groupId>
            <artifactId>openam-ui-api</artifactId>
            <type>jar</type>
        </dependency>

        <dependency>
            <groupId>org.openidentityplatform.openam</groupId>
            <artifactId>openam-core</artifactId>
        </dependency>
        <dependency>
            <groupId>org.openidentityplatform.openam</groupId>
            <artifactId>openam-core-rest</artifactId>
        </dependency>

        <dependency>
            <groupId>org.openidentityplatform.commons.http-framework</groupId>
            <artifactId>core</artifactId>
        </dependency>

        <dependency>
            <groupId>org.openidentityplatform.commons.http-framework</groupId>
            <artifactId>client-apache-sync</artifactId>
        </dependency>

        <dependency>
            <groupId>org.openidentityplatform.commons.guice</groupId>
            <artifactId>servlet</artifactId>
        </dependency>

        <dependency>
            <groupId>org.openidentityplatform.openam</groupId>
            <artifactId>openam-cli-definitions</artifactId>
        </dependency>

        <dependency>
            <groupId>org.openidentityplatform.openam</groupId>
            <artifactId>openam-cli-impl</artifactId>
        </dependency>

        <dependency>
            <groupId>org.openidentityplatform.openam</groupId>
            <artifactId>openam-server-auth-ui</artifactId>
        </dependency>

        <dependency>
            <groupId>org.openidentityplatform.openam</groupId>
            <artifactId>openam-federation-library</artifactId>
        </dependency>

        <dependency>
            <groupId>org.openidentityplatform.openam</groupId>
            <artifactId>OpenFM</artifactId>
        </dependency>

        <dependency>
            <groupId>org.openidentityplatform.openam</groupId>
            <artifactId>openam-uma</artifactId>
        </dependency>

        <dependency>
            <groupId>org.openidentityplatform.openam</groupId>
            <artifactId>openam-dtd-schema</artifactId>
        </dependency>

        <dependency>
            <groupId>org.openidentityplatform.openam</groupId>
            <artifactId>openam-jaxrpc-schema</artifactId>
        </dependency>

        <dependency>
            <groupId>org.openidentityplatform.openam</groupId>
            <artifactId>openam-saml2-schema</artifactId>
        </dependency>

        <dependency>
            <groupId>org.openidentityplatform.openam</groupId>
            <artifactId>openam-rest</artifactId>
        </dependency>

        <dependency>
            <groupId>org.openidentityplatform.openam</groupId>
            <artifactId>openam-dashboard</artifactId>
        </dependency>

        <dependency>
            <groupId>org.openidentityplatform.openam</groupId>
            <artifactId>openam-datastore</artifactId>
        </dependency>
        
        <dependency>
        	<groupId>org.openidentityplatform.openam</groupId>
        	<artifactId>openam-radius-common</artifactId>
        </dependency>
        
        <dependency>
        	<groupId>org.openidentityplatform.openam</groupId>
        	<artifactId>openam-radius-server</artifactId>
        </dependency>

        <dependency>
            <groupId>org.openidentityplatform.openam</groupId>
            <artifactId>openam-push-notification</artifactId>
        </dependency>

        <dependency>
            <groupId>org.openidentityplatform.openam</groupId>
            <artifactId>openam-audit-configuration</artifactId>
        </dependency>

        <dependency>
            <groupId>org.openidentityplatform.openam</groupId>
            <artifactId>openam-audit-rest</artifactId>
        </dependency>

        <dependency>
            <groupId>org.openidentityplatform.openam</groupId>
            <artifactId>openam-selfservice</artifactId>
        </dependency>

        <dependency>
            <groupId>org.openidentityplatform.openam</groupId>
            <artifactId>openam-notifications</artifactId>
        </dependency>

        <dependency>
            <groupId>org.openidentityplatform.openam</groupId>
            <artifactId>openam-notifications-websocket</artifactId>
        </dependency>

        <dependency>
            <groupId>org.openidentityplatform.openam</groupId>
            <artifactId>openam-notifications-integration</artifactId>
        </dependency>

        <!-- Include all Authentication Modules -->
        <dependency>
            <groupId>org.openidentityplatform.openam</groupId>
            <artifactId>openam-auth-ad</artifactId>
        </dependency>

        <dependency>
            <groupId>org.openidentityplatform.openam</groupId>
            <artifactId>openam-auth-anonymous</artifactId>
        </dependency>

        <dependency>
            <groupId>org.openidentityplatform.openam</groupId>
            <artifactId>openam-auth-adaptive</artifactId>
        </dependency>

        <dependency>
            <groupId>org.openidentityplatform.openam</groupId>
            <artifactId>openam-auth-application</artifactId>
        </dependency>

        <dependency>
            <groupId>org.openidentityplatform.openam</groupId>
            <artifactId>openam-auth-cert</artifactId>
        </dependency>

        <dependency>
            <groupId>org.openidentityplatform.openam</groupId>
            <artifactId>openam-auth-datastore</artifactId>
        </dependency>

        <dependency>
            <groupId>org.openidentityplatform.openam</groupId>
            <artifactId>openam-auth-persistentcookie</artifactId>
        </dependency>

        <dependency>
            <groupId>org.openidentityplatform.openam</groupId>
            <artifactId>openam-auth-hotp</artifactId>
        </dependency>

        <dependency>
            <groupId>org.openidentityplatform.openam</groupId>
            <artifactId>openam-auth-scripted</artifactId>
        </dependency>

        <dependency>
            <groupId>org.openidentityplatform.openam</groupId>
            <artifactId>openam-auth-device-id</artifactId>
        </dependency>

        <dependency>
            <groupId>org.openidentityplatform.openam</groupId>
            <artifactId>openam-auth-httpbasic</artifactId>
        </dependency>

        <dependency>
            <groupId>org.openidentityplatform.openam</groupId>
            <artifactId>openam-auth-jdbc</artifactId>
        </dependency>

        <dependency>
            <groupId>org.openidentityplatform.openam</groupId>
            <artifactId>openam-auth-ldap</artifactId>
        </dependency>

        <dependency>
            <groupId>org.openidentityplatform.openam</groupId>
            <artifactId>openam-auth-membership</artifactId>
        </dependency>

        <dependency>
            <groupId>org.openidentityplatform.openam</groupId>
            <artifactId>openam-auth-msisdn</artifactId>
        </dependency>

        <dependency>
            <groupId>org.openidentityplatform.openam</groupId>
            <artifactId>openam-auth-nt</artifactId>
        </dependency>

        <dependency>
            <groupId>org.openidentityplatform.openam</groupId>
            <artifactId>openam-auth-oath</artifactId>
        </dependency>

        <dependency>
            <groupId>org.openidentityplatform.openam</groupId>
            <artifactId>openam-auth-fr-oath</artifactId>
        </dependency>

        <dependency>
            <groupId>org.openidentityplatform.openam</groupId>
            <artifactId>openam-auth-saml2</artifactId>
        </dependency>

        <dependency>
            <groupId>org.openidentityplatform.openam</groupId>
            <artifactId>openam-auth-push</artifactId>
        </dependency>

        <dependency>
            <groupId>org.openidentityplatform.openam</groupId>
            <artifactId>openam-auth-oauth2</artifactId>
        </dependency>

        <dependency>
            <groupId>org.openidentityplatform.openam</groupId>
            <artifactId>openam-auth-radius</artifactId>
        </dependency>

        <dependency>
            <groupId>org.openidentityplatform.openam</groupId>
            <artifactId>openam-auth-amster</artifactId>
        </dependency>
                        
        <dependency>
            <groupId>org.openidentityplatform.openam</groupId>
            <artifactId>openam-auth-recaptcha</artifactId>
        </dependency>
        
        <dependency>
            <groupId>org.openidentityplatform.openam</groupId>
            <artifactId>openam-auth-webauthn</artifactId>
        </dependency>
        
        <dependency>
            <groupId>org.openidentityplatform.openam</groupId>
            <artifactId>openam-auth-qr</artifactId>
        </dependency>

		<dependency>
            <artifactId>openam-auth-securid</artifactId>
            <groupId>org.openidentityplatform.openam</groupId>
        </dependency>
                
        <dependency>
            <artifactId>openam-auth-windowsdesktopsso</artifactId>
            <groupId>org.openidentityplatform.openam</groupId>
        </dependency>

        <dependency>
            <artifactId>openam-auth-oidc</artifactId>
            <groupId>org.openidentityplatform.openam</groupId>
        </dependency>

        <dependency>
            <artifactId>openam-auth-ntlmv2</artifactId>
            <groupId>org.openidentityplatform.openam</groupId>
        </dependency>

        <dependency>
            <artifactId>json-resource</artifactId>
            <groupId>org.openidentityplatform.commons</groupId>
        </dependency>

        <dependency>
            <artifactId>json-resource-http</artifactId>
            <groupId>org.openidentityplatform.commons</groupId>
        </dependency>

        <!-- Oauth2 dependencies -->
        <dependency>
            <groupId>org.openidentityplatform.openam</groupId>
            <artifactId>openam-oauth2</artifactId>
        </dependency>
        <dependency>
            <groupId>org.openidentityplatform.openam</groupId>
            <artifactId>openam-oauth2-saml2</artifactId>
        </dependency>

        <dependency>
            <groupId>org.openidentityplatform.openam</groupId>
            <artifactId>openam-rest-sts</artifactId>
        </dependency>

        <dependency>
            <groupId>org.openidentityplatform.openam</groupId>
            <artifactId>openam-common-sts</artifactId>
        </dependency>

        <dependency>
            <groupId>org.openidentityplatform.openam</groupId>
            <artifactId>openam-client-sts</artifactId>
        </dependency>

        <dependency>
            <groupId>org.openidentityplatform.openam</groupId>
            <artifactId>openam-token-service-sts</artifactId>
        </dependency>

        <dependency>
            <groupId>org.openidentityplatform.openam</groupId>
            <artifactId>openam-publish-sts</artifactId>
        </dependency>

        <dependency>
            <groupId>org.openidentityplatform.openam</groupId>
            <artifactId>openam-slf4j</artifactId>
        </dependency>

        <dependency>
            <groupId>org.openidentityplatform.openam</groupId>
            <artifactId>openam-upgrade</artifactId>
        </dependency>

        <dependency>
            <groupId>org.freemarker</groupId>
            <artifactId>freemarker</artifactId>
        </dependency>

        <dependency>
            <groupId>jakarta.servlet</groupId>
            <artifactId>jakarta.servlet-api</artifactId>
            <scope>provided</scope>
        </dependency>
        <dependency>
            <groupId>jakarta.servlet.jsp</groupId>
            <artifactId>jakarta.servlet.jsp-api</artifactId>
        </dependency>

        <dependency>
            <groupId>com.sun.xml.ws</groupId>
            <artifactId>jaxws-rt</artifactId>
            <version>3.0.2</version>
        </dependency>


        <!-- cassandra dependencies -->
        <dependency>
            <groupId>org.openidentityplatform.openam</groupId>
            <artifactId>openam-cassandra-datastore</artifactId>
        </dependency>
        <dependency>
            <groupId>org.openidentityplatform.openam</groupId>
            <artifactId>openam-cassandra-cts</artifactId>
        </dependency>
    </dependencies>
</project><|MERGE_RESOLUTION|>--- conflicted
+++ resolved
@@ -13,12 +13,7 @@
  * information: "Portions copyright [year] [name of copyright owner]".
  *
  * Copyright 2011-2016 ForgeRock AS.
-<<<<<<< HEAD
- * Copyright 2019 Open Identity Platform Community.
- * Portions copyright 2025 3A Systems LLC.
-=======
  * Portions copyright 2017-2025 3A Systems, LLC
->>>>>>> 9bd857b2
  
 -->
 <project xmlns="http://maven.apache.org/POM/4.0.0" xmlns:xsi="http://www.w3.org/2001/XMLSchema-instance" xsi:schemaLocation="http://maven.apache.org/POM/4.0.0 http://maven.apache.org/maven-v4_0_0.xsd">
