<?xml version="1.0" encoding="UTF-8"?>
<!--
 * The contents of this file are subject to the terms of the Common Development and
 * Distribution License (the License). You may not use this file except in compliance with the
 * License.
 *
 * You can obtain a copy of the License at legal/CDDLv1.0.txt. See the License for the
 * specific language governing permission and limitations under the License.
 *
 * When distributing Covered Software, include this CDDL Header Notice in each file and include
 * the License file at legal/CDDLv1.0.txt. If applicable, add the following below the CDDL
 * Header, with the fields enclosed by brackets [] replaced by your own identifying
 * information: "Portions Copyrighted [year] [name of copyright owner]".
 *
 * Copyright 2013-2016 ForgeRock AS.
<<<<<<< HEAD
 * Portions Copyrighted 2025 3A Systems LLC.
=======
 * Portions copyright 2017-2025 3A Systems, LLC
>>>>>>> 9bd857b2
-->
<project xmlns="http://maven.apache.org/POM/4.0.0" xmlns:xsi="http://www.w3.org/2001/XMLSchema-instance" xsi:schemaLocation="http://maven.apache.org/POM/4.0.0 http://maven.apache.org/xsd/maven-4.0.0.xsd">
    <modelVersion>4.0.0</modelVersion>

    <parent>
        <groupId>org.openidentityplatform.openam</groupId>
        <artifactId>openam-soap-sts</artifactId>
        <version>15.2.1-SNAPSHOT</version>
    </parent>

    <name>OpenAM SOAP STS Server</name>
    <description>OpenAM implementation of WS-Trust SecureTokenService</description>
    <artifactId>openam-soap-sts-server</artifactId>
    <packaging>war</packaging>

    <build>
        <pluginManagement>
            <plugins>
                <plugin>
                    <groupId>org.apache.maven.plugins</groupId>
                    <artifactId>maven-war-plugin</artifactId>
                    <configuration>
                        <attachClasses>true</attachClasses>
                    </configuration>
                </plugin>
            </plugins>
        </pluginManagement>
    </build>

    <properties>
<<<<<<< HEAD
        <cxf.version>4.0.6</cxf.version>
=======
        <cxf.version>3.1.16</cxf.version>
>>>>>>> 9bd857b2
    </properties>

    <dependencies>
        <dependency>
            <groupId>org.openidentityplatform.openam</groupId>
            <artifactId>openam-audit-context</artifactId>
        </dependency>
        <dependency>
            <groupId>org.openidentityplatform.openam</groupId>
            <artifactId>openam-audit-core</artifactId>
        </dependency>
        <dependency>
            <groupId>org.openidentityplatform.openam</groupId>
            <artifactId>openam-common-sts</artifactId>
        </dependency>
        <dependency>
            <groupId>org.openidentityplatform.openam</groupId>
            <artifactId>openam-client-sts</artifactId>
        </dependency>
		<dependency>
		    <groupId>com.google.guava</groupId>
		    <artifactId>guava</artifactId>
		</dependency>

        <dependency>
            <groupId>org.apache.cxf</groupId>
            <artifactId>cxf-rt-frontend-jaxws</artifactId>
            <version>${cxf.version}</version>
            <exclusions>
                <exclusion>
                    <groupId>org.apache.geronimo.genesis</groupId>
                    <artifactId>genesis-java5-flava</artifactId>
                </exclusion>
            </exclusions>
        </dependency>
        <dependency>
            <groupId>org.apache.cxf</groupId>
            <artifactId>cxf-rt-transports-http</artifactId>
            <version>${cxf.version}</version>
        </dependency>
        <dependency>
            <groupId>org.apache.cxf</groupId>
            <artifactId>cxf-rt-bindings-soap</artifactId>
            <version>${cxf.version}</version>
        </dependency>
        <dependency>
            <groupId>org.apache.cxf</groupId>
            <artifactId>cxf-rt-transports-http-jetty</artifactId>
            <version>${cxf.version}</version>
        </dependency>
        <dependency>
            <groupId>org.apache.cxf</groupId>
            <artifactId>cxf-rt-ws-policy</artifactId>
            <version>${cxf.version}</version>
        </dependency>
        <dependency>
            <groupId>org.apache.cxf</groupId>
            <artifactId>cxf-rt-ws-security</artifactId>
            <version>${cxf.version}</version>
        </dependency>
        <dependency>
            <groupId>org.apache.cxf.services.sts</groupId>
            <artifactId>cxf-services-sts-core</artifactId>
            <version>${cxf.version}</version>
        </dependency>

        <!--
            the cxf-rt-transports depends on cxf-rt-transports-jetty, which depends on slf4j-api(1.6.2). In some cases,
            cxf does not find a slf4j spi, so defaults to a no-op logger, so I am introducing this dependency.
        -->
        <dependency>
            <groupId>org.slf4j</groupId>
            <artifactId>slf4j-api</artifactId>
        </dependency>
        <dependency>
            <groupId>org.restlet.jee</groupId>
            <artifactId>org.restlet</artifactId>
        </dependency>
        <dependency>
            <groupId>com.google.inject</groupId>
            <artifactId>guice</artifactId>
        </dependency>
        <dependency>
            <groupId>com.google.inject.extensions</groupId>
            <artifactId>guice-assistedinject</artifactId>
        </dependency>
        <dependency>
            <groupId>com.fasterxml.jackson.core</groupId>
            <artifactId>jackson-core</artifactId>
        </dependency>
        <dependency>
            <groupId>com.fasterxml.jackson.core</groupId>
            <artifactId>jackson-databind</artifactId>
        </dependency>

        <!-- test dependencies -->

        <dependency>
            <groupId>org.mockito</groupId>
            <artifactId>mockito-all</artifactId>
            <scope>test</scope>
        </dependency>
        <dependency>
            <groupId>org.testng</groupId>
            <artifactId>testng</artifactId>
            <scope>test</scope>
        </dependency>
    </dependencies>
</project><|MERGE_RESOLUTION|>--- conflicted
+++ resolved
@@ -13,11 +13,7 @@
  * information: "Portions Copyrighted [year] [name of copyright owner]".
  *
  * Copyright 2013-2016 ForgeRock AS.
-<<<<<<< HEAD
- * Portions Copyrighted 2025 3A Systems LLC.
-=======
  * Portions copyright 2017-2025 3A Systems, LLC
->>>>>>> 9bd857b2
 -->
 <project xmlns="http://maven.apache.org/POM/4.0.0" xmlns:xsi="http://www.w3.org/2001/XMLSchema-instance" xsi:schemaLocation="http://maven.apache.org/POM/4.0.0 http://maven.apache.org/xsd/maven-4.0.0.xsd">
     <modelVersion>4.0.0</modelVersion>
@@ -48,11 +44,7 @@
     </build>
 
     <properties>
-<<<<<<< HEAD
         <cxf.version>4.0.6</cxf.version>
-=======
-        <cxf.version>3.1.16</cxf.version>
->>>>>>> 9bd857b2
     </properties>
 
     <dependencies>
