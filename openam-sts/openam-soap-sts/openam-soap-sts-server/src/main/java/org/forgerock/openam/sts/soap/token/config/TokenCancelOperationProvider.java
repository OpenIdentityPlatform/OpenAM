--- conflicted
+++ resolved
@@ -12,11 +12,7 @@
  * information: "Portions Copyrighted [year] [name of copyright owner]".
  *
  * Copyright 2015 ForgeRock AS.
-<<<<<<< HEAD
- * Portions Copyrighted 2025 3A Systems LLC.
-=======
  * Portions Copyrighted 2025 3A-Systems LLC.
->>>>>>> 9bd857b2
  */
 
 package org.forgerock.openam.sts.soap.token.config;
@@ -35,15 +31,10 @@
 import org.forgerock.openam.sts.TokenType;
 import org.forgerock.openam.sts.token.ThreadLocalAMTokenCache;
 
-<<<<<<< HEAD
 import jakarta.inject.Named;
 import jakarta.inject.Provider;
 import jakarta.xml.ws.WebServiceContext;
 
-=======
-import javax.inject.Named;
-import javax.inject.Provider;
->>>>>>> 9bd857b2
 import java.security.Principal;
 import java.util.ArrayList;
 import java.util.List;
@@ -70,15 +61,9 @@
         }
 
         @Override
-<<<<<<< HEAD
-        public RequestSecurityTokenResponseType cancel(RequestSecurityTokenType request, Principal context, Map<String, Object> map) {
-            try {
-                return cancelDelegate.cancel(request, context, map);
-=======
         public RequestSecurityTokenResponseType cancel(RequestSecurityTokenType request, Principal principal, Map<String, Object> map) {
             try {
                 return cancelDelegate.cancel(request, principal, map);
->>>>>>> 9bd857b2
             } finally {
                 threadLocalAMTokenCache.clearCachedSessions();
             }
