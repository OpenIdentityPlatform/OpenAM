--- conflicted
+++ resolved
@@ -13,11 +13,7 @@
  *
  * Copyright 2015-2016 ForgeRock AS.
  * Portions Copyrighted 2019 Open Source Solution Technology Corp.
-<<<<<<< HEAD
  * Portions copyright 2025 3A Systems LLC.
-=======
- * Portions Copyrighted 2025 3A Systems, LLC.
->>>>>>> 9bd857b2
  */
 package org.forgerock.oauth2.restlet;
 
