--- conflicted
+++ resolved
@@ -23,11 +23,7 @@
       - name: Set up Java for publishing to Maven Central Repository OSS
         uses: actions/setup-java@v4
         with:
-<<<<<<< HEAD
-          java-version: '11'
-=======
-          java-version: ${{ github.event.workflow_run.head_branch == 'release/16.0.0-SNAPSHOT' && '11' || '8'}}
->>>>>>> 5cc0756a
+          java-version: ${{ github.event.workflow_run.head_branch == 'sustaining/15.2.x' && '8' || '11'}}
           distribution: 'zulu'
           server-id: ossrh
           server-username: MAVEN_USERNAME
